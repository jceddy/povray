//******************************************************************************
///
/// @file base/version.h
///
/// Primary version information.
///
/// This file serves as the primary source for version information pertaining to
/// the source code. It also defines a few macros providing this information in
/// alternative formats.
///
/// @copyright
/// @parblock
///
/// Persistence of Vision Ray Tracer ('POV-Ray') version 3.8.
/// Copyright 1991-2019 Persistence of Vision Raytracer Pty. Ltd.
///
/// POV-Ray is free software: you can redistribute it and/or modify
/// it under the terms of the GNU Affero General Public License as
/// published by the Free Software Foundation, either version 3 of the
/// License, or (at your option) any later version.
///
/// POV-Ray is distributed in the hope that it will be useful,
/// but WITHOUT ANY WARRANTY; without even the implied warranty of
/// MERCHANTABILITY or FITNESS FOR A PARTICULAR PURPOSE.  See the
/// GNU Affero General Public License for more details.
///
/// You should have received a copy of the GNU Affero General Public License
/// along with this program.  If not, see <http://www.gnu.org/licenses/>.
///
/// ----------------------------------------------------------------------------
///
/// POV-Ray is based on the popular DKB raytracer version 2.12.
/// DKBTrace was originally written by David K. Buck.
/// DKBTrace Ver 2.0-2.12 were written by David K. Buck & Aaron A. Collins.
///
/// @endparblock
///
//******************************************************************************

#ifndef POVRAY_BASE_VERSION_H
#define POVRAY_BASE_VERSION_H

/// @file
/// @note
///     This file _must not_ pull in any POV-Ray header whatsoever.

//##############################################################################
///
/// @addtogroup PovBase
///
/// @{

//******************************************************************************
///
/// @name Primary Version and Copyright Information
///
/// @note
///     The macro definition in this section may be probed by external tools, and must therefore
///     conform to the following rules:
///       - The definitions must reside on a single line each.
///       - The lines must not be disabled via conditional compilation or multi-line comments.
///       - The lines must not contain any whitespace other than plain blanks (ASCII 0x20).
///       - The macros must be defined as plain string literals, plain decimal integer literals,
///         or plain empty, depending on their purpose.
///
/// @{

/// Copyright string.
#define POV_RAY_COPYRIGHT           "Copyright 1991-2019 Persistence of Vision Raytracer Pty. Ltd."

/// First numerical component of official source code version ("major version") as integer.
/// Increment this field (and set all subsequent fields to zero) to indicate a groundbreaking
/// change in architecture or behaviour.
#define POV_RAY_MAJOR_VERSION_INT   3

/// Second numerical component of official source code version ("minor version") as integer.
/// Increment this field (and set all subsequent fields to zero) to indicate significant
/// changes in the behaviour of existing features.
#define POV_RAY_MINOR_VERSION_INT   8

/// Third numerical component of official source code version ("revision") as integer.
/// Increment this field (and set all subsequent fields to zero) to indicate new features,
/// or complex bugfixes that require thorough testing.
#define POV_RAY_REVISION_INT        0

/// Fourth numerical component of official source code version ("maintenance patch level") as integer.
/// Increment this field to indicate simple bugfixes.
#define POV_RAY_PATCHLEVEL_INT      0

/// @def POV_RAY_PRERELEASE
/// Pre-release identifier.
/// Leave undefined for final releases or maintenance patches. Otherwise, define as one of the
/// following:
///   - `alpha` to denote an untagged development version;
///   - `alpha.TIME` to denote and identify a tagged development version;
///   - `beta.N` to denote and identify a beta release;
///   - `rc.N` to denote and identify a release candidates;
///   - `x.FEATURE` to denote an untagged experimental version;
///   - `x.FEATURE.N` to denote and identify a tagged experimental version;
/// where `N` is a serial number starting at 1 in each phase, `TIME` is the number of minutes
/// since 2000-01-01 00:00, and `FEATURE` is an arbitrary alphanumeric moniker for a particular
/// experimental feature.
<<<<<<< HEAD
#define POV_RAY_PRERELEASE          "x.freetype.1"
=======
#define POV_RAY_PRERELEASE          "x.freetype"
>>>>>>> eb30e267

#if defined(DOXYGEN) && !defined(POV_RAY_PRERELEASE)
    // Work around doxygen being unable to document undefined macros.
    #define POV_RAY_PRERELEASE (undefined)
    #undef POV_RAY_PRERELEASE
#endif

/// @def POVRAY_IS_BETA
/// Whether this version is a beta.
/// Leave undefined for pre-beta, release candidate or final releases.
//#define POVRAY_IS_BETA

#if defined(DOXYGEN) && !defined(POVRAY_IS_BETA)
    // Work around doxygen being unable to document undefined macros.
    #define POVRAY_IS_BETA (undefined)
    #undef POVRAY_IS_BETA
#endif

/// @def POV_RAY_HOST_VERSION
/// Version of required host installation.
/// If defined, this macro overrides the version string used in directory and similar names on
/// platforms where development builds typically cannot run stand-alone, but require an existing
/// host installation to be dropped into. Define as the latest installable release's major and
/// minor version number for vX.Y.0.0 pre-beta versions, or leave undefined otherwise.
#define POV_RAY_HOST_VERSION        "3.7"

#if defined(DOXYGEN) && !defined(POV_RAY_HOST_VERSION)
    // Work around doxygen being unable to document undefined macros.
    #define POV_RAY_HOST_VERSION (undefined)
    #undef POV_RAY_HOST_VERSION
#endif

/// @}
///
//******************************************************************************
///
/// @name Secondary Version and Copyright Information
///
/// @{

/// Source code version as a 3-digit integer number.
#define POV_RAY_VERSION_INT (POV_RAY_MAJOR_VERSION_INT * 100 + POV_RAY_MINOR_VERSION_INT * 10 + POV_RAY_REVISION_INT)

/// Helper macro to convert a parameter into a string.
/// @note This macro can _not_ be used directly to stringify another macro's value, as it would
/// instead stringify the other macro's name.
#define POV_VERSION_STRINGIFY_RAW(V) #V

/// Helper macro to convert another macro's value into a string.
#define POV_VERSION_STRINGIFY(V) POV_VERSION_STRINGIFY_RAW(V)

/// First numerical component of official source code version as string.
#define POV_RAY_MAJOR_VERSION POV_VERSION_STRINGIFY(POV_RAY_MAJOR_VERSION_INT)

/// Second numerical component of official source code version as string.
#define POV_RAY_MINOR_VERSION POV_VERSION_STRINGIFY(POV_RAY_MINOR_VERSION_INT)

/// Third numerical component of official source code version as string.
#define POV_RAY_REVISION POV_VERSION_STRINGIFY(POV_RAY_REVISION_INT)

/// Fourth numerical component of official source code version as string.
#define POV_RAY_PATCHLEVEL POV_VERSION_STRINGIFY(POV_RAY_PATCHLEVEL_INT)

/// @def POV_RAY_PATCHLEVEL_SUFFIX
/// Fourth numerical component of official source code version as optional suffix string.
/// This macro is defined to an empty string if the component is zero, and includes a leading
/// separator dot (`.`) otherwise.
#if (POV_RAY_PATCHLEVEL_INT == 0)
    #define POV_RAY_PATCHLEVEL_SUFFIX ""
#else
    #define POV_RAY_PATCHLEVEL_SUFFIX "." POV_RAY_PATCHLEVEL
#endif

/// @def POV_RAY_PRERELEASE_SUFFIX
/// Pre-release identifier as a suffix string.
/// This macro is defined to an empty string if the pre-release identifier is undefined,
/// and includes a leading dash (`-`) otherwise.
#if defined(POV_RAY_PRERELEASE)
    #define POV_RAY_PRERELEASE_SUFFIX "-" POV_RAY_PRERELEASE
#else
    #define POV_RAY_PRERELEASE_SUFFIX ""
#endif

/// Official source code generation as string.
/// This macro evaluates to the first two numerical components of the source code version,
/// in the form `X.Y`, where `X` and `Y` are the major and minor version numbers respectively.
#define POV_RAY_GENERATION POV_RAY_MAJOR_VERSION "." POV_RAY_MINOR_VERSION

/// Final unpatched official source code version as string.
/// For pre-releases, this macro evaluates to the designated official source code version
/// envisioned for the final release. For final releases, this macro evaluates to the official
/// source code version. For maintenance patches, this macro evaluates to the source code version
/// of the original unpatched release. In all cases, the format is `X.Y.Z`, where `X` and `Y` are
/// the major and minor version numbers respectively, and `Z` is the revision.
#define POV_RAY_RELEASE_VERSION POV_RAY_GENERATION "." POV_RAY_REVISION

/// Final patched official source code version as string.
/// For pre-releases, this macro evaluates to the designated official source code version
/// envisioned for the final release. For final releases and maintenance patches, this macro
/// evaluates to the official source code version. The format is `X.Y.Z` for unpatched versions or
/// `X.Y.Z.P` for maintenance versions, where `X` and `Y` are the major and minor version numbers
/// respectively, `Z` is the revision, and `P` is the maintenance patch level.
#define POV_RAY_PATCH_VERSION POV_RAY_RELEASE_VERSION POV_RAY_PATCHLEVEL_SUFFIX

/// Official source code version as string.
/// This macro evaluates to the complete official source code version string. The format is
/// `X.Y.Z`[`.P`][`-PRE`], where `X` and `Y` are the major and minor version numbers respectively,
/// `Z` is the revision, `P` is the maintenance patch level, and `PRE` is the pre-release tag.
#define POV_RAY_FULL_VERSION POV_RAY_PATCH_VERSION POV_RAY_PRERELEASE_SUFFIX

/// @def POV_RAY_BETA_SUFFIX
/// Suffix to distinguish beta- from non-beta versions.
/// For beta releases, this macro evaluates to `-beta`. Otherwise, this macro evaluates to an
/// empty string.
#if defined(POVRAY_IS_BETA)
    #define POV_RAY_BETA_SUFFIX "-beta"
#else
    #define POV_RAY_BETA_SUFFIX ""
#endif

/// @}
///
//******************************************************************************

/// @}
///
//##############################################################################

#endif // POVRAY_BASE_VERSION_H<|MERGE_RESOLUTION|>--- conflicted
+++ resolved
@@ -100,11 +100,7 @@
 /// where `N` is a serial number starting at 1 in each phase, `TIME` is the number of minutes
 /// since 2000-01-01 00:00, and `FEATURE` is an arbitrary alphanumeric moniker for a particular
 /// experimental feature.
-<<<<<<< HEAD
-#define POV_RAY_PRERELEASE          "x.freetype.1"
-=======
-#define POV_RAY_PRERELEASE          "x.freetype"
->>>>>>> eb30e267
+#define POV_RAY_PRERELEASE          "x.freetype.2"
 
 #if defined(DOXYGEN) && !defined(POV_RAY_PRERELEASE)
     // Work around doxygen being unable to document undefined macros.
