--- conflicted
+++ resolved
@@ -184,7 +184,7 @@
 #elif (POV_COLOUR_MODEL == 4)
     typedef ColourModelInternal4 ColourModelInternal;
 #else
-    #error Colour model not implemented.
+    #error "Colour model not implemented."
 #endif
 
 extern const ColourChannel kaColourConversionMatrixRGBfromXYZ[ColourModelRGB::kChannels * ColourModelXYZ::kChannels];
@@ -790,11 +790,7 @@
 #if (POV_COLOUR_MODEL == 0)
             Parent(col)
 #else
-<<<<<<< HEAD
             Parent(col * ColourModelRGB::Whitepoint::Colour)
-=======
-        #error "TODO!"
->>>>>>> 220b3a57
 #endif
         {}
 
@@ -1484,7 +1480,7 @@
             Model::MetamericNormalize<Channel, ColourModelRGB>(mColour);
         }
 #else
-        #error Colour model not implemented.
+        #error "Colour model not implemented."
 #endif
 
         template<typename BIAS_T2, typename CHANNEL_T2>
@@ -1873,22 +1869,8 @@
         inline GenericPseudoColour& operator*= (const GenericPseudoColour& b) { this->SetProduct   (*this, b); return *this; }
         inline GenericPseudoColour& operator/= (const GenericPseudoColour& b) { this->SetQuotient  (*this, b); return *this; }
 
-<<<<<<< HEAD
         template<typename CT, typename T>
         friend inline typename boost::enable_if<std::tr1::is_arithmetic<T>, GenericPseudoColour<CT> >::type operator+ (T a, const GenericPseudoColour<CT>& b);
-=======
-#if (NUM_COLOUR_CHANNELS == 3)
-        inline explicit GenericColour(const GenericRGBColour<T>& col)
-        {
-            mColour[0] = col.red();
-            mColour[1] = col.green();
-            mColour[2] = col.blue();
-        }
-#else
-        #error "TODO!"
-#endif
-};
->>>>>>> 220b3a57
 
         template<typename CT, typename T>
         friend inline typename boost::enable_if<std::tr1::is_arithmetic<T>, GenericPseudoColour<CT> >::type operator- (T a, const GenericPseudoColour<CT>& b);
