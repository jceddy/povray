//******************************************************************************
///
/// @file base/colour.h
///
/// Declarations and inline implementations related to colour storage and
/// computations.
///
/// @copyright
/// @parblock
///
/// Persistence of Vision Ray Tracer ('POV-Ray') version 3.7.
/// Copyright 1991-2016 Persistence of Vision Raytracer Pty. Ltd.
///
/// POV-Ray is free software: you can redistribute it and/or modify
/// it under the terms of the GNU Affero General Public License as
/// published by the Free Software Foundation, either version 3 of the
/// License, or (at your option) any later version.
///
/// POV-Ray is distributed in the hope that it will be useful,
/// but WITHOUT ANY WARRANTY; without even the implied warranty of
/// MERCHANTABILITY or FITNESS FOR A PARTICULAR PURPOSE.  See the
/// GNU Affero General Public License for more details.
///
/// You should have received a copy of the GNU Affero General Public License
/// along with this program.  If not, see <http://www.gnu.org/licenses/>.
///
/// ----------------------------------------------------------------------------
///
/// POV-Ray is based on the popular DKB raytracer version 2.12.
/// DKBTrace was originally written by David K. Buck.
/// DKBTrace Ver 2.0-2.12 were written by David K. Buck & Aaron A. Collins.
///
/// @endparblock
///
//******************************************************************************

#ifndef POVRAY_BASE_COLOUR_H
#define POVRAY_BASE_COLOUR_H

// Module config header file must be the first file included within POV-Ray unit header files
#include "base/configbase.h"

// C++ variants of standard C header files
#include <cmath>

// Standard C++ header files
#include <limits>

<<<<<<< HEAD
#include <boost/utility.hpp>
#include <boost/tr1/type_traits.hpp>

#include "base/configbase.h"
=======
// POV-Ray base header files
#include "base/mathutil.h"
>>>>>>> 79f6c9bf
#include "base/types.h"

namespace pov_base
{

typedef COLC ColourChannel;
typedef DBL  PreciseColourChannel;

#if defined(HAVE_NAN)
    template<typename T>
    inline bool ColourChannelIsValid(T c) { return !POV_ISNAN(c); }
    template<typename T>
    inline void ColourChannelInvalidate(T& c) { c = std::numeric_limits<T>::quiet_NaN(); }
#elif defined(HAVE_INF)
    template<typename T>
    inline bool ColourChannelIsValid(T c) { return !POV_ISINF(c); }
    template<typename T>
    inline void ColourChannelInvalidate(T& c) { c = -std::numeric_limits<T>::infinity(); }
#else
    template<typename T>
    inline bool ColourChannelIsValid(T c) { return c != -std::numeric_limits<ColourChannel>::max(); }
    template<typename T>
    inline void ColourChannelInvalidate(T& c) { c = -std::numeric_limits<ColourChannel>::max(); }
#endif

template<typename MT, typename CT>  class GenericLinearColour;
template<typename CT>               class GenericRGBColour;
template<typename CT>               class GenericRGBFTColour;
template<typename CT>               class GenericRGBTColour;
template<typename CT>               class GenericXYZColour;
template<typename CT>               class GenericLightColour;
template<typename CT>               class GenericAttenuatingColour;
template<typename CT>               class GenericPseudoColour;
template<typename CT>               class GenericTransColour;
template<typename MT, typename BT, typename CT = unsigned char> class GenericCompactColour;

<<<<<<< HEAD
=======
template<typename T>
class GenericTransColour;

template<int BIAS, bool QUANTIZE_TO_NEAREST, typename T = unsigned char>
class GenericRGBEColour;
>>>>>>> 79f6c9bf

/// @name Colour Channel Luminance
/// @{
/// @remark    These do not exactly match CCIR Recommendation 601-1, which specifies 0.299, 0.587 and
///            0.114 respectively.
/// @remark    We choose a high-precision type for these because otherwise Greyscale(<1,1,1>) won't
///            properly sum up to 1 on some systems.
/// @todo      For linear scRGB this should be 0.2126, 0.7152 and 0.0722 respectively.
///
const PreciseColourChannel kRedIntensity   = 0.297;
const PreciseColourChannel kGreenIntensity = 0.589;
const PreciseColourChannel kBlueIntensity  = 0.114;
/// @}


/// Template tagging type identifying the CIE standard illuminant D65.
struct IlluminantD65
{
    static const GenericLightColour<ColourChannel> Colour;
};

/// Template tagging type identifying the CIE standard illuminant E.
struct IlluminantE
{
    static const GenericLightColour<ColourChannel> Colour;
};


/// Template tagging type identifying the linear scRGB colour model.
struct ColourModelRGB
{
    static const unsigned int kChannels = 3;
    typedef IlluminantD65 Whitepoint;

    enum ChannelId
    {
        kRed   = 0,
        kGreen = 1,
        kBlue  = 2
    };

    template<typename MODEL_FROM_T> static inline const ColourChannel* GetConversionMatrix();
    template<typename WHITEPOINT_T> static inline const ColourChannel* GetWhitepointVector();
    static inline const ColourChannel* GetDominantWavelengths();
};

/// Template tagging type identifying the CIE XYZ colour model.
struct ColourModelXYZ
{
    static const unsigned int kChannels = 3;

    enum ChannelId
    {
        kX = 0,
        kY = 1,
        kZ = 2
    };

    template<typename MODEL_FROM_T> static inline const ColourChannel* GetConversionMatrix();
};

/// Template tagging type identifying POV-Ray's custom 3-channel colour model.
struct ColourModelInternal3
{
    static const unsigned int kChannels = 3;
    typedef IlluminantE Whitepoint;

    template<typename MODEL_FROM_T> static inline const ColourChannel* GetConversionMatrix();
    template<typename WHITEPOINT_T> static inline const ColourChannel* GetWhitepointVector();
    static inline const ColourChannel* GetBrightnessVector();
    static inline const ColourChannel* GetDominantWavelengths();
};

/// Template tagging type identifying POV-Ray's custom 4-channel colour model.
struct ColourModelInternal4
{
    static const unsigned int kChannels = 4;
    typedef IlluminantE Whitepoint;

    template<typename MODEL_FROM_T> static inline const ColourChannel* GetConversionMatrix();
    template<typename WHITEPOINT_T> static inline const ColourChannel* GetWhitepointVector();
    static inline const ColourChannel* GetBrightnessVector();
    static inline const ColourChannel* GetMetamericNeutral();
    static inline const ColourChannel* GetDominantWavelengths();

    template<typename CHANNEL_T, typename MODEL_FROM_T> static void MetamericNormalize(CHANNEL_T* col);
};

#if (POV_COLOUR_MODEL == 0)
    typedef ColourModelRGB ColourModelInternal;
#elif (POV_COLOUR_MODEL == 3)
    typedef ColourModelInternal3 ColourModelInternal;
#elif (POV_COLOUR_MODEL == 4)
    typedef ColourModelInternal4 ColourModelInternal;
#else
    #error Colour model not implemented.
#endif

/// @name Colour Space Conversion Matrices
/// @{
///
/// @note   The matrix coefficients for conversion between XYZ and scRGB were re-computed from the primaries' xy
///         coordinates and the whitepoint's xyY coordinates (rather than blindly relying on the contradicting values
///         found on the internet) using the following [Sage](http://www.sagemath.org/) script:
///         @include colour-matrices-srgb.sage
///         Rounded to four decimals they match the coefficients from ITU-R BT.709, which uses the same primaries and
///         white point as s(c)RGB.
///
/// @par    The matrix coefficients for conversion between the 3-channel internal colour space and other colour spaces
///         were computed using the following [Sage](http://www.sagemath.org/) script:
///         @include colour-matrices-internal-3.sage
///
/// @par    The matrix coefficients for conversion between the 4-channel internal colour space and other colour spaces
///         were computed using the following [Sage](http://www.sagemath.org/) script:
///         @include colour-matrices-internal-4.sage
///

/// Matrix to convert from CIE XYZ colour space to scRGB.
const ColourChannel kaColourConversionMatrixRGBfromXYZ[ColourModelRGB::kChannels * ColourModelXYZ::kChannels] = {
    3.24096994190452,    -1.53738317757009,    -0.498610760293003,
   -0.969243636280880,    1.87596750150772,     0.0415550574071757,
    0.0556300796969937,  -0.203976958888977,    1.05697151424288
};

/// Matrix to convert from scRGB colour space to CIE XYZ.
const ColourChannel kaColourConversionMatrixXYZfromRGB[ColourModelXYZ::kChannels * ColourModelRGB::kChannels] = {
    0.412390799265959,    0.357584339383878,    0.180480788401834,
    0.212639005871510,    0.715168678767756,    0.0721923153607337,
    0.0193308187155918,   0.119194779794626,    0.950532152249661
};

/// The D65 illuminant in sRGB colour space
const ColourChannel kaColourVectorD65RGB[ColourModelRGB::kChannels] = {
    1.00000000000000,     1.00000000000000,     1.00000000000000
};

/// The E illuminant in sRGB colour space
const ColourChannel kaColourVectorERGB[ColourModelRGB::kChannels] = {
    1.20497600404143,     0.948278922634016,    0.908624635050896
};

// Approximate dominant wavelengths of primary hues in micrometers.
// Source: 3D Computer Graphics by John Vince (Addison Wesely)
// These are user-adjustable with the irid_wavelength keyword.
// Red = 700 nm, Green = 520 nm, Blue = 480 nm
const ColourChannel kaColourVectorWavelengthsRGB[ColourModelRGB::kChannels] = { 0.700, 0.520, 0.480 };


/// Matrix to convert from CIE XYZ to 3-channel internal colour space.
const ColourChannel kaColourConversionMatrixInternal3fromXYZ[ColourModelInternal3::kChannels * ColourModelXYZ::kChannels] = {
    0.0653372535555397,  -0.129548808774667,    1.06421031298295,
   -0.957019660615546,    1.88478885965394,     0.0722488692764050,
    2.57053180230045,    -1.17476157938952,    -0.395780006749969
};

/// Matrix to convert from scRGB to 3-channel internal colour space.
const ColourChannel kaColourConversionMatrixInternal3fromRGB[ColourModelInternal3::kChannels * ColourModelRGB::kChannels] = {
    0.0199694089414646,   0.0575626421536714,   1.01400580982201,
    0.00751015643441863,  1.01433840346012,     0.0320184820914912,
    0.802612778550075,    0.0318543190400475,   0.00292122624477675
};

/// Matrix to convert from 3-channel internal colour space to CIE XYZ.
const ColourChannel kaColourConversionMatrixXYZfromInternal3[ColourModelXYZ::kChannels * ColourModelInternal3::kChannels] = {
    0.166197054587550,    0.327188401023043,    0.506613795730209,
    0.0485330490923911,   0.694226995340532,    0.257229989041501,
    0.935368251422218,    0.0644221240022947,   0.000209624575486839
};

/// Matrix to convert from 3-channel internal colour space to scRGB
const ColourChannel kaColourConversionMatrixRGBfromInternal3[ColourModelRGB::kChannels * ColourModelInternal3::kChannels] = {
   -0.00235890987508186, -0.0390066952245556,   1.24635450512786,
   -0.0311697332965042,   0.987899071432897,   -0.00846838674729583,
    0.988003528713091,   -0.0553124445059018,  -0.0240644578626873
};

/// The D65 illuminant in 3-channel internal colour space
const ColourChannel kaColourVectorD65Internal3[ColourModelInternal3::kChannels] = {
    1.09153786091715,     1.05386704198602,     0.837388323834899
};

/// The E illuminant in 3-channel internal colour space
const ColourChannel kaColourVectorEInternal3[ColourModelInternal3::kChannels] = {
    1.00000000000000,     1.00000000000000,     1.00000000000000
};

// TODO
const ColourChannel kaColourVectorWavelengthsInternal3[ColourModelInternal3::kChannels] = { 0.480, 0.520, 0.700 };


/// Matrix to convert from CIE XYZ to 4-channel internal colour space.
const ColourChannel kaColourConversionMatrixInternal4fromXYZ[ColourModelInternal4::kChannels * ColourModelXYZ::kChannels] = {
    0.129204920286312,   -0.197075661344053,    1.06786887362857,
   -1.61899270878818,     2.44475000212442,     0.174265860253402,
    0.249860116439757,    0.834269091560271,   -0.0841207061757157,
    2.11871294166769,    -0.776211819003875,   -0.342507272604833
};

/// Matrix to convert from scRGB to 4-channel internal colour space.
const ColourChannel kaColourConversionMatrixInternal4fromRGB[ColourModelInternal4::kChannels * ColourModelRGB::kChannels] = {
    0.0320197272444340,   0.0325437109667125,   1.02413535635558,
   -0.144439785373934,    1.19025377153608,     0.0499403858429128,
    0.278812041260671,    0.675962439574642,    0.0253633322688891,
    0.702063867895276,    0.161671107613207,    0.000786278694865472
};

/// Matrix to convert from 4-channel internal colour space to CIE XYZ.
const ColourChannel kaColourConversionMatrixXYZfromInternal4[ColourModelXYZ::kChannels * ColourModelInternal4::kChannels] = {
    0.165448161433383,    0.0705307151473408,   0.281417483251090,    0.482602891508988,
    0.0436662963923049,   0.370396096865270,    0.346408120331993,    0.239519519884856,
    0.924485086240860,    0.0741951679663702,   0.00113585637721942,  0.000183889415549839
};

/// Matrix to convert from 4-channel internal colour space to scRGB.
const ColourChannel kaColourConversionMatrixRGBfromInternal4[ColourModelRGB::kChannels * ColourModelInternal4::kChannels] = {
    0.00812247691854345, -0.377847309694507,    0.378937237359290,    1.19577649544490,
   -0.0400259938296935,   0.629572778049831,    0.377135471798856,   -0.0184213046298963,
    0.977451377561174,    0.00679353891672695, -0.0538034300633890,  -0.0218148600700092
};

/// The D65 illuminant in 4-channel internal colour space (canonical form)
const ColourChannel kaColourVectorD65Internal4[ColourModelInternal4::kChannels] = {
    1.09040555996188,     1.07398736922403,     1.01576775863718,     0.846340616087617
};

/// The E illuminant in 4-channel internal colour space
const ColourChannel kaColourVectorEInternal4[ColourModelInternal4::kChannels] = {
    1.00000000000000,     1.00000000000000,     1.00000000000000,     1.00000000000000
};

/// The metamerically neutral colour in 4-channel internal colour space (canonical form)
const ColourChannel kaColourVectorNeutralInternal4[ColourModelInternal4::kChannels] = {
   -0.0479025541469982,   0.610918777882433,   -1.00000000000000,     0.510262865793667
};

// TODO
const ColourChannel kaColourVectorWavelengthsInternal4[ColourModelInternal4::kChannels] = { 0.4650, 0.5200, 0.5725, 0.6150 };

/// @}


template<> inline const ColourChannel* ColourModelXYZ::GetConversionMatrix<ColourModelRGB>()        { return kaColourConversionMatrixXYZfromRGB; }
template<> inline const ColourChannel* ColourModelXYZ::GetConversionMatrix<ColourModelInternal3>()  { return kaColourConversionMatrixXYZfromInternal3; }
template<> inline const ColourChannel* ColourModelXYZ::GetConversionMatrix<ColourModelInternal4>()  { return kaColourConversionMatrixXYZfromInternal4; }

template<> inline const ColourChannel* ColourModelRGB::GetConversionMatrix<ColourModelXYZ>()        { return kaColourConversionMatrixRGBfromXYZ; }
template<> inline const ColourChannel* ColourModelRGB::GetConversionMatrix<ColourModelInternal3>()  { return kaColourConversionMatrixRGBfromInternal3; }
template<> inline const ColourChannel* ColourModelRGB::GetConversionMatrix<ColourModelInternal4>()  { return kaColourConversionMatrixRGBfromInternal4; }
template<> inline const ColourChannel* ColourModelRGB::GetWhitepointVector<IlluminantD65>()         { return kaColourVectorD65RGB; }
template<> inline const ColourChannel* ColourModelRGB::GetWhitepointVector<IlluminantE>()           { return kaColourVectorERGB; }
           inline const ColourChannel* ColourModelRGB::GetDominantWavelengths()                     { return kaColourVectorWavelengthsRGB; }

template<> inline const ColourChannel* ColourModelInternal3::GetConversionMatrix<ColourModelXYZ>()  { return kaColourConversionMatrixInternal3fromXYZ; }
template<> inline const ColourChannel* ColourModelInternal3::GetConversionMatrix<ColourModelRGB>()  { return kaColourConversionMatrixInternal3fromRGB; }
template<> inline const ColourChannel* ColourModelInternal3::GetWhitepointVector<IlluminantD65>()   { return kaColourVectorD65Internal3; }
template<> inline const ColourChannel* ColourModelInternal3::GetWhitepointVector<IlluminantE>()     { return kaColourVectorEInternal3; }
           inline const ColourChannel* ColourModelInternal3::GetBrightnessVector()                  { return kaColourConversionMatrixXYZfromInternal3 + kChannels * ColourModelXYZ::kY; }
           inline const ColourChannel* ColourModelInternal3::GetDominantWavelengths()               { return kaColourVectorWavelengthsInternal3; }

template<> inline const ColourChannel* ColourModelInternal4::GetConversionMatrix<ColourModelXYZ>()  { return kaColourConversionMatrixInternal4fromXYZ; }
template<> inline const ColourChannel* ColourModelInternal4::GetConversionMatrix<ColourModelRGB>()  { return kaColourConversionMatrixInternal4fromRGB; }
template<> inline const ColourChannel* ColourModelInternal4::GetWhitepointVector<IlluminantD65>()   { return kaColourVectorD65Internal4; }
template<> inline const ColourChannel* ColourModelInternal4::GetWhitepointVector<IlluminantE>()     { return kaColourVectorEInternal4; }
           inline const ColourChannel* ColourModelInternal4::GetBrightnessVector()                  { return kaColourConversionMatrixXYZfromInternal4 + kChannels * ColourModelXYZ::kY; }
           inline const ColourChannel* ColourModelInternal4::GetMetamericNeutral()                  { return kaColourVectorNeutralInternal4; }
           inline const ColourChannel* ColourModelInternal4::GetDominantWavelengths()               { return kaColourVectorWavelengthsInternal4; }


/// Generic template tagging type identifying the bias for a @ref GenericCompactColour specialization.
template<int BIAS>
struct CompactColourBias
{
    static const unsigned int kBias = BIAS;
};

typedef CompactColourBias<128>  RadianceHDRBias;    ///< Template tagging type identifying the bias used in the @ref GenericCompactColour specialization originally proposed by Gred Ward.
typedef CompactColourBias<250>  PhotonBias;         ///< Template tagging type identifying the bias used in the @ref GenericCompactColour specialization for photons.


/// Highly generic template class to hold and process colours.
///
/// Any colour model can be used as long as it is based on a linear combination of multiple coefficients.
///
/// This type is intended to be used exclusively as the base for more specialized types. All functionality is protected,
/// and derived types should expose only whatever arithmetic and conversion operations they actually need to provide.
///
/// @author Christoph Lipka
///
/// @tparam MODEL_T     Tagging type identifying the colour model to use.
/// @tparam CHANNEL_T   Floating-point type to use for the individual colour components.
///
template<typename MODEL_T, typename CHANNEL_T>
class GenericLinearColour
{
    protected:

        typedef MODEL_T   Model;
        typedef CHANNEL_T Channel;
        static const unsigned int kChannels = Model::kChannels;

        Channel mColour[kChannels];

        template<typename MODEL_T2, typename CHANNEL_T2>
        friend class GenericLinearColour;

        template<typename MODEL_T2, typename BIAS_T2, typename CHANNEL_T2>
        friend class GenericCompactColour;

        /// Default constructor.
        inline GenericLinearColour()
        {
            for (unsigned int i = 0; i < kChannels; i ++)
                mColour[i] = 0.0;
        }

        /// Copy constructor.
        inline GenericLinearColour(const GenericLinearColour& col)
        {
            for (unsigned int i = 0; i < kChannels; i ++)
                mColour[i] = col.mColour[i];
        }

        /// Construct from sibling type with different precision.
        template<typename CHANNEL_T2>
        inline explicit GenericLinearColour(const GenericLinearColour<Model,CHANNEL_T2>& col)
        {
            for (unsigned int i = 0; i < kChannels; i ++)
                mColour[i] = col.mColour[i];
        }

        /// Construct from sibling type with different colour model.
        /// Whitepoint compensation can be applied optionally.
        template<typename MODEL_T2>
        inline explicit GenericLinearColour(const GenericLinearColour<MODEL_T2, Channel>& col)
        {
            const ColourChannel *pMatrixElement = Model::template GetConversionMatrix<MODEL_T2>();
            for (unsigned int i = 0; i < kChannels; i ++)
            {
                mColour[i] = 0.0;
                for (unsigned int j = 0; j < MODEL_T2::kChannels; j ++)
                    mColour[i] += *(pMatrixElement++) * col.mColour[j];
            }
        }

        /// Construct from shared-exponent format.
        template<typename BIAS_T2, typename CHANNEL_T2>
        inline explicit GenericLinearColour(const GenericCompactColour<Model,BIAS_T2,CHANNEL_T2>& col)
        {
            typedef GenericCompactColour<Model,BIAS_T2,CHANNEL_T2> CompactColour;
            if (col[CompactColour::kExp] > std::numeric_limits<typename CompactColour::Channel>::min())
            {
                double expFactor = ldexp(1.0,(int)col[CompactColour::kExp]-(int)(CompactColour::kBias+8));
                for (unsigned int i = 0; i < kChannels; i ++)
                    mColour[i] = col[i] * expFactor;
            }
            else
            {
                for (unsigned int i = 0; i < kChannels; i ++)
                    mColour[i] = 0.0;
            }
        }

        /// Construct from a C-style array of values.
        template<typename CHANNEL_T2>
        inline explicit GenericLinearColour(const CHANNEL_T2* col)
        {
            for (unsigned int i = 0; i < kChannels; i ++)
                mColour[i] = (Channel)col[i];
        }

        /// Construct with all channels set to same value.
        inline explicit GenericLinearColour(Channel grey)
        {
            for (unsigned int i = 0; i < kChannels; i ++)
                mColour[i] = grey;
        }

<<<<<<< HEAD
        /// Default assignment operator.
        inline GenericLinearColour& operator=(const GenericLinearColour& col) { SetEqual(col); return *this; }

        /// Provides direct access to an individual channel.
        inline Channel  channel(unsigned int idx) const { assert(idx < kChannels); return mColour[idx]; }

        /// Provides direct access to an individual channel.
        inline Channel& channel(unsigned int idx)       { assert(idx < kChannels); return mColour[idx]; }


        /// Computes the sum of the channels' values.
        inline Channel Sum() const
        {
            Channel result = 0.0;
            for (unsigned int i = 0; i < kChannels; i ++)
                result += mColour[i];
            return result;
=======
        template<int BIAS, bool QUANTIZE_TO_NEAREST, typename T2>
        inline explicit GenericRGBColour(const GenericRGBEColour<BIAS,QUANTIZE_TO_NEAREST,T2>& col)
        {
            if (col.mData[GenericRGBEColour<BIAS,QUANTIZE_TO_NEAREST,T2>::EXP] > std::numeric_limits<T2>::min())
            {
                double expFactor = ldexp(1.0,(int)col.mData[GenericRGBEColour<BIAS,QUANTIZE_TO_NEAREST,T2>::EXP]-(int)(BIAS+8));
                double quantizationFix = (QUANTIZE_TO_NEAREST? 0.0 : 0.5);
                mColour[RED]   = (col.mData[GenericRGBEColour<BIAS,QUANTIZE_TO_NEAREST,T2>::RED]   + quantizationFix) * expFactor;
                mColour[GREEN] = (col.mData[GenericRGBEColour<BIAS,QUANTIZE_TO_NEAREST,T2>::GREEN] + quantizationFix) * expFactor;
                mColour[BLUE]  = (col.mData[GenericRGBEColour<BIAS,QUANTIZE_TO_NEAREST,T2>::BLUE]  + quantizationFix) * expFactor;
            }
            else
            {
                mColour[RED]   = 0.0;
                mColour[GREEN] = 0.0;
                mColour[BLUE]  = 0.0;
            }
>>>>>>> 79f6c9bf
        }

        /// Computes the sum of the channels' magnitudes.
        inline Channel SumAbs() const
        {
            Channel result = 0.0;
            for (unsigned int i = 0; i < kChannels; i ++)
                result += fabs(mColour[i]);
            return result;
        }

        /// Computes the intensity of the colour channel with the greatest value.
        inline Channel Max() const
        {
            Channel result = mColour[0];
            for (unsigned int i = 1; i < kChannels; i ++)
                result = max(result, mColour[i]);
            return result;
        }

        /// Computes the intensity of the colour channel with the greatest magnitude.
        inline Channel MaxAbs() const
        {
            Channel result = fabs(mColour[0]);
            for (unsigned int i = 1; i < kChannels; i ++)
                result = max(result, fabs(mColour[i]));
            return result;
        }

        /// Computes the intensity of the colour channel with the smallest value.
        inline Channel Min() const
        {
            Channel result = mColour[0];
            for (unsigned int i = 1; i < kChannels; i ++)
                result = min(result, mColour[i]);
            return result;
        }

        /// Computes the intensity of the colour channel with the smallest magnitude.
        inline Channel MinAbs() const
        {
            Channel result = fabs(mColour[0]);
            for (unsigned int i = 1; i < kChannels; i ++)
                result = min(result, fabs(mColour[i]));
            return result;
        }

        /// Computes the average of the channels' values.
        inline Channel Average() const
        {
            return Sum() / Model::kChannels;
        }

        /// Computes the average of the channels' magnitudes.
        inline Channel AverageAbs() const
        {
            return SumAbs() / Model::kChannels;
        }

        /// Computes the brightness of the colour.
        inline Channel Greyscale() const
        {
            const ColourChannel *pMatrixElement = Model::GetBrightnessVector();
            Channel result = 0;
            for (unsigned int i = 0; i < kChannels; i ++)
                result += pMatrixElement[i] * mColour[i];
            return result;
        }

        /// Computes a generic measure for the weight of the colour.
        inline Channel Weight() const
        {
            /// @remark This used to be implemented differently at different places in the code;
            ///         variations were:
            ///           - `max3(r,g,b)`
            ///           - `max3(fabs(r),fabs(g),fabs(b))`
            ///           - `fabs(greyscale)` [1]
            ///           - `max(0.0,greyscale)`
            /// @remark [1] A variant of this was `max(0.0,fabs(greyscale))`; note the superfluous
            ///             `max()`.
            /// @remark The rationale for choosing the current implementation is as follows:
            ///           - In general, the weight should scale proportionally with the colour
            ///             brightness. [2]
            ///           - White should have a weight of 1.0.
            ///           - The weight should be non-negative in any case.
            ///           - A change in any colour component should affect the weight, whether it is
            ///             the brightest one or not.
            ///           - Negative colour components should increase the weight.
            ///           - The individual colour components should have the same weight. [3]
            /// @remark [2] It might be argued that the weight should instead scale according to a
            ///             power law, reflecting the human visual perception of brightness;
            ///             however, this would make the weight meaningless for colour deltas.
            ///             In addition, chroma is also important and doesn't follow a power law.
            /// @remark [3] It might be argued that the individual colour components should be
            ///             weighted according to their perceived brightness; however, chroma is
            ///             also important and has entirely different weights per component.
            /// @remark For backward compatibility, @ref WeightMax(), @ref WeightMaxAbs(),
            ///         @ref WeightGreyscale() and @ref WeightAbsGreyscale() are provided.

            return AverageAbs();
        }

        /// Computes a measure for the weight of the colour based on the magnitude of its greyscale
        /// value.
        ///
        /// @deprecated Calls to this function should probably be replaced by calls to @ref Weight()
        ///             for consistency of colour math.
        ///
        inline Channel WeightAbsGreyscale() const
        {
            return fabs(Greyscale());
        }

        /// Computes a measure for the weight of the colour based on its greyscale value.
        ///
        /// @note       Do _not_ use this function if you absolutely want to know the greyscale
        ///             intensity of the colour. For such cases, use @ref Greyscale() instead.
        ///
        /// @deprecated Calls to this function should probably be replaced by calls to
        ///             @ref WeightAbsGreyscale() or @ref Weight() for consistency of colour math.
        ///
        inline Channel WeightGreyscale() const
        {
            return Greyscale();
        }

        /// Computes a measure for the weight of the colour based on the colour channel with the
        /// greatest value.
        ///
        /// @note       Do _not_ use this function if you absolutely want to know the intensity of
        ///             the strongest colour channel. For such cases, use @ref max() instead.
        ///
        /// @deprecated Calls to this function should probably be replaced by calls to
        ///             @ref WeightMaxAbs() or @ref Weight() for consistency of colour math.
        ///
        inline Channel WeightMax() const
        {
            return Max();
        }

        /// Computes a measure for the weight of the colour based on the colour channel with the
        /// greatest magnitude.
        ///
        /// @deprecated Calls to this function should probably be replaced by calls to @ref Weight()
        ///             for consistency of colour math.
        ///
        inline Channel WeightMaxAbs() const
        {
            return MaxAbs();
        }

        inline void SetEqual(const GenericLinearColour& src)
        {
            for (unsigned int i = 0; i < kChannels; i ++)
                mColour[i] = src.mColour[i];
        }

        inline void Clear()
        {
            for (unsigned int i = 0; i < kChannels; i ++)
                mColour[i] = 0.0;
        }

        inline bool IsZero() const
        {
            bool result = true;
            for (unsigned int i = 0; i < kChannels; i ++)
                result = result && (mColour[i] == 0.0);
            return result;
        }

        inline bool IsNearZero(Channel epsilon) const
        {
            bool result = true;
            for (unsigned int i = 0; i < kChannels; i ++)
                result = result && (fabs(mColour[i]) < epsilon);
            return result;
        }


        /// Invalidate the colour.
        ///
        /// This function is used to flag a colour as invalid, which can later be tested for using @ref IsInvalid().
        ///
        /// The current implementation of Invalidate() sets the first channel to a (quiet) NaN for this purpose;
        /// if NaNs are unavailable or dysfunctional, the implementation falls back to using negative infinity;
        /// if infinities are unavailable or dysfunctional as well, the implementation falls back to using the negative
        /// of the maximum value representable by the @ref ColourChannel type.
        ///
        inline void Invalidate()
        {
            ColourChannelInvalidate(mColour[0]);
        }

        /// Test whether the colour is valid.
        ///
        /// This function is used in combination with @ref Invalidate() -- which flags a colour as invalid -- to test
        /// whether or not a colour has been flagged in this way.
        ///
        /// The current implementation of Invalidate() sets the first channel to a (quiet) NaN for this purpose;
        /// if NaNs are unavailable or dysfunctional, the implementation falls back to using negative infinity;
        /// if infinities are unavailable or dysfunctional as well, the implementation falls back to using the negative
        /// of the maximum value representable by the @ref ColourChannel type.
        ///
        /// @return `false` if the colour has been flagged as invalid.
        ///
        inline bool IsValid() const
        {
            return ColourChannelIsValid(mColour[0]);
        }


<<<<<<< HEAD
        inline void SetClipped(const GenericLinearColour& src, Channel minc, Channel maxc)
=======
        inline GenericRGBColour Clipped(T minc, T maxc) const
>>>>>>> 79f6c9bf
        {
            for (unsigned int i = 0; i < kChannels; i ++)
                mColour[i] = clip(src.mColour[i], minc, maxc);
        }

<<<<<<< HEAD
        inline void SetClippedUpper(const GenericLinearColour& src, Channel maxc)
=======
        inline GenericRGBColour ClippedUpper(T maxc) const
>>>>>>> 79f6c9bf
        {
            for (unsigned int i = 0; i < kChannels; i ++)
                mColour[i] = min(src.mColour[i], maxc);
        }

<<<<<<< HEAD
        inline void SetClippedLower(const GenericLinearColour& src, Channel minc)
=======
        inline GenericRGBColour ClippedLower(T minc) const
>>>>>>> 79f6c9bf
        {
            for (unsigned int i = 0; i < kChannels; i ++)
                mColour[i] = max(src.mColour[i], minc);
        }


        inline void SetNegative(const GenericLinearColour& src)
        {
            for (unsigned int i = 0; i < kChannels; i ++)
                mColour[i] = -src.mColour[i];
        }

        inline void SetInverse(const GenericLinearColour& src)
        {
            for (unsigned int i = 0; i < kChannels; i ++)
                mColour[i] = Channel(1.0) / src.mColour[i];
        }


        inline void SetSum(const GenericLinearColour& a, const GenericLinearColour& b)
        {
            for (unsigned int i = 0; i < kChannels; i ++)
                mColour[i] = a.mColour[i] + b.mColour[i];
        }

        inline void SetDifference(const GenericLinearColour& a, const GenericLinearColour& b)
        {
            for (unsigned int i = 0; i < kChannels; i ++)
                mColour[i] = a.mColour[i] - b.mColour[i];
        }

        inline void SetProduct(const GenericLinearColour& a, const GenericLinearColour& b)
        {
            for (unsigned int i = 0; i < kChannels; i ++)
                mColour[i] = a.mColour[i] * b.mColour[i];
        }

        inline void SetQuotient(const GenericLinearColour& a, const GenericLinearColour& b)
        {
            for (unsigned int i = 0; i < kChannels; i ++)
                mColour[i] = a.mColour[i] / b.mColour[i];
        }


        inline void SetSum(const GenericLinearColour& a, Channel b)
        {
            for (unsigned int i = 0; i < kChannels; i ++)
                mColour[i] = a.mColour[i] + b;
        }

        inline void SetDifference(const GenericLinearColour& a, Channel b)
        {
            for (unsigned int i = 0; i < kChannels; i ++)
                mColour[i] = a.mColour[i] - b;
        }

        inline void SetDifference(Channel a, const GenericLinearColour& b)
        {
            for (unsigned int i = 0; i < kChannels; i ++)
                mColour[i] = a - b.mColour[i];
        }

        inline void SetProduct(const GenericLinearColour& a, Channel b)
        {
            for (unsigned int i = 0; i < kChannels; i ++)
                mColour[i] = a.mColour[i] * b;
        }

        inline void SetQuotient(const GenericLinearColour& a, Channel b)
        {
            for (unsigned int i = 0; i < kChannels; i ++)
                mColour[i] = a.mColour[i] / b;
        }

        inline void SetQuotient(Channel a, const GenericLinearColour& b)
        {
            for (unsigned int i = 0; i < kChannels; i ++)
                mColour[i] = a / b.mColour[i];
        }


        inline void SetSqrt(const GenericLinearColour& src)
        {
            for (unsigned int i = 0; i < kChannels; i ++)
                mColour[i] = sqrt(src.mColour[i]);
        }

        inline void SetExp(const GenericLinearColour& src)
        {
            for (unsigned int i = 0; i < kChannels; i ++)
                mColour[i] = exp(src.mColour[i]);
        }

        inline void SetPow(const GenericLinearColour& a, Channel b)
        {
            for (unsigned int i = 0; i < kChannels; i ++)
                mColour[i] = pow(a.mColour[i], b);
        }

        inline void SetCos(const GenericLinearColour& src)
        {
            for (unsigned int i = 0; i < kChannels; i ++)
                mColour[i] = cos(src.mColour[i]);
        }
};

/// Specialized greyscale computation for scRGB colour model using bogus legacy weighting.
template<>
inline ColourChannel GenericLinearColour<ColourModelRGB, ColourChannel>::Greyscale() const
{
    return kRedIntensity   * mColour[Model::kRed]   +
           kGreenIntensity * mColour[Model::kGreen] +
           kBlueIntensity  * mColour[Model::kBlue];
}

/// Specialized greyscale computation for scRGB colour model using bogus legacy weighting.
template<>
inline PreciseColourChannel GenericLinearColour<ColourModelRGB, PreciseColourChannel>::Greyscale() const
{
    return kRedIntensity   * mColour[Model::kRed]   +
           kGreenIntensity * mColour[Model::kGreen] +
           kBlueIntensity  * mColour[Model::kBlue];
}

/// Specialized greyscale computation for XYZ colour model.
template<>
inline ColourChannel GenericLinearColour<ColourModelXYZ, ColourChannel>::Greyscale() const
{
    return mColour[Model::kY];
}

/// Specialized greyscale computation for XYZ colour model.
template<>
inline PreciseColourChannel GenericLinearColour<ColourModelXYZ, PreciseColourChannel>::Greyscale() const
{
    return mColour[Model::kY];
}


/// Generic template class to hold and process RGB colours.
///
/// @note       This colour type is provided solely for use in the front-end and image handling code. Use
///             @ref GenericLightColour or @ref GenericAttenuatingColour in the render engine instead.
///
/// @deprecated This type is intended for use with linear scRGB colours. Use for other gamuts or non-linear colour
///             representations is discouraged.
///
/// @tparam CHANNEL_T   Floating-point type to use for the individual colour components.
///
template<typename CHANNEL_T>
class GenericRGBColour : public GenericLinearColour<ColourModelRGB, CHANNEL_T>
{
    public:

        typedef ColourModelRGB      Model;
        typedef CHANNEL_T           Channel;
        typedef Model::Whitepoint   Whitepoint;
        typedef GenericLinearColour<Model, Channel> Parent;
        using Parent::kChannels;

        /// Default constructor.
        inline GenericRGBColour() : Parent() {}

        /// Copy constructor.
        inline GenericRGBColour(const GenericRGBColour& col) : Parent(col) {}

        /// Construct from sibling type with different precision.
        template<typename CHANNEL_T2>
        inline explicit GenericRGBColour(const GenericRGBColour<CHANNEL_T2>& col) : Parent(col) {}

        inline explicit GenericRGBColour(Channel grey) : Parent(grey) {}

        inline explicit GenericRGBColour(Channel red, Channel green, Channel blue) : Parent()
        {
            mColour[Model::kRed]   = red;
            mColour[Model::kGreen] = green;
            mColour[Model::kBlue]  = blue;
        }

        inline explicit GenericRGBColour(const GenericRGBFTColour<Channel>& col) : Parent(col.rgb()) {}

        /// Convert from CIE XYZ
        inline explicit GenericRGBColour(const GenericXYZColour<Channel>& col) : Parent(col) {}

        /// Construct from shared-exponent format.
        template<typename BIAS_T2, typename CHANNEL_T2>
        inline explicit GenericRGBColour(const GenericCompactColour<Model,BIAS_T2,CHANNEL_T2>& col) : Parent(col) {}

        inline explicit GenericRGBColour(const GenericLightColour<Channel>& col) : Parent(col) {}

        inline explicit GenericRGBColour(const GenericAttenuatingColour<Channel>& col) :
#if (POV_COLOUR_MODEL == 0)
            Parent(col)
#else
            Parent(col * ColourModelRGB::Whitepoint::Colour)
#endif
        {}

        inline Channel  operator[](unsigned int i) const { return this->channel(i); }
        inline Channel& operator[](unsigned int i)       { return this->channel(i); }

        inline Channel  red()   const { return mColour[Model::kRed]; }
        inline Channel& red()         { return mColour[Model::kRed]; }

        inline Channel  green() const { return mColour[Model::kGreen]; }
        inline Channel& green()       { return mColour[Model::kGreen]; }

        inline Channel  blue()  const { return mColour[Model::kBlue]; }
        inline Channel& blue()        { return mColour[Model::kBlue]; }

        using Parent::Sum;
        using Parent::SumAbs;
        using Parent::Max;
        using Parent::MaxAbs;
        using Parent::Min;
        using Parent::MinAbs;
        using Parent::Average;
        using Parent::AverageAbs;
        using Parent::Greyscale;

        using Parent::Clear;
        using Parent::IsZero;
        using Parent::IsNearZero;
        using Parent::Invalidate;
        using Parent::IsValid;

        inline void Clip      (Channel minc, Channel maxc) { this->SetClipped     (*this, minc, maxc); }
        inline void ClipUpper (Channel maxc)               { this->SetClippedUpper(*this, maxc); }
        inline void ClipLower (Channel minc)               { this->SetClippedLower(*this, minc); }

        inline GenericRGBColour Clipped      (Channel minc, Channel maxc) const { GenericRGBColour result; result.SetClipped     (*this, minc, maxc); return result; }
        inline GenericRGBColour ClippedUpper (Channel maxc) const               { GenericRGBColour result; result.SetClippedUpper(*this, maxc);       return result; }
        inline GenericRGBColour ClippedLower (Channel minc) const               { GenericRGBColour result; result.SetClippedLower(*this, minc);       return result; }

        inline GenericRGBColour& operator=  (const GenericRGBColour& b) { this->SetEqual     (b);        return *this; }
        inline GenericRGBColour& operator+= (const GenericRGBColour& b) { this->SetSum       (*this, b); return *this; }
        inline GenericRGBColour& operator-= (const GenericRGBColour& b) { this->SetDifference(*this, b); return *this; }
        inline GenericRGBColour& operator*= (Channel b)                 { this->SetProduct   (*this, b); return *this; }
        inline GenericRGBColour& operator/= (Channel b)                 { this->SetQuotient  (*this, b); return *this; }

        inline GenericRGBColour operator+ (const GenericRGBColour& b) const { GenericRGBColour result; result.SetSum       (*this, b); return result; }
        inline GenericRGBColour operator- (const GenericRGBColour& b) const { GenericRGBColour result; result.SetDifference(*this, b); return result; }
        inline GenericRGBColour operator* (Channel b) const                 { GenericRGBColour result; result.SetProduct   (*this, b); return result; }
        inline GenericRGBColour operator/ (Channel b) const                 { GenericRGBColour result; result.SetQuotient  (*this, b); return result; }

        template<typename T> friend inline typename boost::enable_if<std::tr1::is_arithmetic<T>, GenericRGBColour>::type operator* (T a, const GenericRGBColour& b) { return b * a; }

        friend inline GenericRGBColour Sqr(const GenericRGBColour& a) { GenericRGBColour result; result.SetProduct(a, a); return result; }

        friend inline Channel ColourDistance (const GenericRGBColour& a, const GenericRGBColour& b) { GenericRGBColour diff; diff.SetDifference(a, b); return diff.SumAbs(); }

    protected:

        using Parent::mColour;
};

typedef GenericRGBColour<ColourChannel>         RGBColour;          ///< Standard precision RGB colour.
typedef GenericRGBColour<PreciseColourChannel>  PreciseRGBColour;   ///< High precision RGB colour.

/// Generic template class to hold transparency information using Filter/Transmit format.
template<typename CHANNEL_T>
class GenericFilterTransm
{
    public:

        typedef CHANNEL_T Channel;

        /// Default constructor.
        inline GenericFilterTransm() :
            mFilter(0.0),
            mTransm(0.0)
        {}

        /// Copy constructor.
        inline GenericFilterTransm(const GenericFilterTransm& ft) :
            mFilter(ft.mFilter),
            mTransm(ft.mTransm)
        {}

        /// Construct from sibling type with different precision.
        template<typename CHANNEL_T2>
        inline explicit GenericFilterTransm(const GenericFilterTransm<CHANNEL_T2>& ft) :
            mFilter(ft.filter()),
            mTransm(ft.transm())
        {}

        /// Construct from filter and transmit coefficients
        inline explicit GenericFilterTransm(Channel filter, Channel transm) :
            mFilter(filter),
            mTransm(transm)
        {}

        inline void Clear()
        {
            mFilter = 0.0;
            mTransm = 0.0;
        }

        template<typename COLOUR_T2>
        inline Channel Opacity(const COLOUR_T2&) const
        {
            return 1.0 - mFilter - mTransm;
        }

        /// Legacy opacity computation.
        ///
        /// @deprecated This fomula was used instead of @ref Opacity() in POV-Ray 3.6 and earlier texture computations.
        ///             Do not use it - it is bogus, and we're only keeping it around for compatibility with legacy
        ///             scenes.
        ///
        template<typename COLOUR_T2>
        inline Channel LegacyOpacity(const COLOUR_T2& col) const
        {
            return 1.0 - mFilter * col.Max() - mTransm;
        }

        template<typename COLOUR_T2>
        inline COLOUR_T2 TransmittedColour(const COLOUR_T2& col) const
        {
            return col * mFilter + COLOUR_T2(mTransm);
        }

        inline GenericFilterTransm Clipped(Channel minc, Channel maxc)
        {
            return GenericFilterTransm(pov_base::clip<Channel>(mFilter, minc, maxc),
                                       pov_base::clip<Channel>(mTransm, minc, maxc));
        }

        inline Channel  filter() const { return mFilter; }
        inline Channel& filter()       { return mFilter; }

        inline Channel  transm() const { return mTransm; }
        inline Channel& transm()       { return mTransm; }

        inline GenericFilterTransm& operator+= (const GenericFilterTransm& b) { mFilter += b.mFilter; mTransm += b.mTransm; return *this; }
        inline GenericFilterTransm& operator-= (const GenericFilterTransm& b) { mFilter -= b.mFilter; mTransm -= b.mTransm; return *this; }
        inline GenericFilterTransm& operator*= (Channel b)                    { mFilter *= b;         mTransm *= b;         return *this; }
        inline GenericFilterTransm& operator/= (Channel b)                    { mFilter /= b;         mTransm /= b;         return *this; }

        inline GenericFilterTransm operator+ (const GenericFilterTransm& b) const { GenericFilterTransm result(*this); result += b; return result; }
        inline GenericFilterTransm operator- (const GenericFilterTransm& b) const { GenericFilterTransm result(*this); result -= b; return result; }
        inline GenericFilterTransm operator* (Channel b) const                    { GenericFilterTransm result(*this); result *= b; return result; }
        inline GenericFilterTransm operator/ (Channel b) const                    { GenericFilterTransm result(*this); result /= b; return result; }

    protected:

        Channel mFilter;
        Channel mTransm;
};

typedef GenericFilterTransm<ColourChannel> FilterTransm;


/// Generic template class to hold transparency information using a full fledged colour format.
template<typename COLOUR_T>
class GenericTrans
{
    public:

        typedef COLOUR_T                    Colour;
        typedef typename COLOUR_T::Channel  Channel;

        template<typename T2> friend class GenericTrans;

        /// Default constructor.
        inline GenericTrans() :
            mData()
        {}

        /// Copy constructor.
        inline GenericTrans(const GenericTrans& t) :
            mData(t.mData)
        {}

        /// Construct from sibling type with different precision.
        template<typename COLOUR_T2>
        inline explicit GenericTrans(const GenericTrans<COLOUR_T2>& t) :
            mData(t.mData)
        {}

        inline explicit GenericTrans(const Colour& col) :
            mData(col)
        {}

        inline explicit GenericTrans(const Colour& col, Channel filter, Channel transm) :
            mData(col * filter + transm)
        {}

        inline explicit GenericTrans(const Colour& col, const GenericTrans<Colour>& t) :
            mData(t.mData)
        {}

        inline explicit GenericTrans(const Colour& col, const GenericFilterTransm<Channel>& t) :
            mData(t.mData)
        {}

        inline void Clear()
        {
            mData.Clear();
        }

        inline Channel Opacity(const Colour&) const
        {
            return 1.0 - mData.Greyscale();
        }

        inline Channel LegacyOpacity(const Colour& col) const
        {
            return Opacity(col);
        }

        inline const Colour& TransmitColour(const Colour&) const
        {
            return mData;
        }

        inline Colour TransmitColour(const Colour&)
        {
            return COLOUR_T2(mData);
        }

        inline GenericTrans Clipped(Channel minc, Channel maxc)
        {
            return GenericTrans(mData.Clipped());
        }

    protected:

        Colour mData;
};


/// Generic template class to hold and process RGB colours with associated Filter and Transmit components.
///
/// @deprecated This colour type provides the legacy RGBFT transparent colour model exposed in the scene description
///             language, and should not be used anywhere else. Instead, use @ref GenericTransColour in the render
///             engine, and @ref GenericRGBTColour in the front-end.
///
/// @tparam CHANNEL_T   Floating-point type to use for the individual colour components.
///
template<typename CHANNEL_T>
class GenericRGBFTColour
{
    public:

        typedef CHANNEL_T Channel;

        typedef DBL EXPRESS[5];

        /// Default constructor.
        inline GenericRGBFTColour() :
            mColour(),
            mTrans()
        {}

        /// Copy constructor.
        inline GenericRGBFTColour(const GenericRGBFTColour& col) :
            mColour(col.mColour),
            mTrans(col.mTrans)
        {}

        /// Construct from sibling type with different precision.
        template<typename CHANNEL_T2>
        inline explicit GenericRGBFTColour(const GenericRGBFTColour<CHANNEL_T2>& col) :
            mColour(col.rgb()),
            mTrans(col.trans())
        {}

        inline explicit GenericRGBFTColour(const GenericRGBColour<Channel>& col) :
            mColour(col),
            mTrans()
        {}

        inline explicit GenericRGBFTColour(const GenericRGBColour<Channel>& col, const GenericFilterTransm<Channel>& ft) :
            mColour(col),
            mTrans(ft)
        {}

        inline explicit GenericRGBFTColour(const GenericRGBColour<Channel>& col, Channel filter, Channel transm) :
            mColour(col),
            mTrans(filter, transm)
        {}

        inline explicit GenericRGBFTColour(const GenericRGBTColour<Channel>& col) :
            mColour(col.rgb()),
            mTrans(0.0, col.transm())
        {}

        inline explicit GenericRGBFTColour(Channel red, Channel green, Channel blue, Channel filter, Channel transm) :
            mColour(red, green, blue),
            mTrans(filter, transm)
        {}

        inline explicit GenericRGBFTColour(const EXPRESS& expr) :
            mColour(expr[0], expr[1], expr[2]),
            mTrans(expr[3], expr[4])
        {}

        inline explicit GenericRGBFTColour(const GenericTransColour<Channel>& col) :
            mColour(col.colour()),
            mTrans(col.trans())
        {}

        inline GenericRGBColour<Channel>  rgb() const { return mColour; }
        inline GenericRGBColour<Channel>& rgb()       { return mColour; }

        inline GenericFilterTransm<Channel>  trans() const { return mTrans; }
        inline GenericFilterTransm<Channel>& trans()       { return mTrans; }

        inline Channel  red()    const { return mColour.red(); }
        inline Channel& red()          { return mColour.red(); }

        inline Channel  green()  const { return mColour.green(); }
        inline Channel& green()        { return mColour.green(); }

        inline Channel  blue()   const { return mColour.blue(); }
        inline Channel& blue()         { return mColour.blue(); }

        inline Channel  filter() const { return mTrans.filter(); }
        inline Channel& filter()       { return mTrans.filter(); }

        inline Channel  transm() const { return mTrans.transm(); }
        inline Channel& transm()       { return mTrans.transm(); }

        inline Channel Opacity()   const { return mTrans.Opacity(mColour); }

        // TODO: find a more correct way of handling alpha <-> filter/transmit
        inline static void AtoFT(Channel alpha, Channel& f, Channel& t) { f = Channel(0.0); t = Channel(1.0) - alpha; }
        inline void AtoFT(Channel alpha) { mTrans = GenericFilterTransm<Channel>(Channel(0.0), Channel(1.0) - alpha); }
        inline static Channel FTtoA(Channel /*f*/, Channel t) { return Channel(1.0) - t; }
        inline Channel FTtoA() const { return Channel(1.0) - mTrans.transm(); }

        inline void Clear()
        {
            mColour.Clear();
            mTrans.Clear();
        }

        inline void Get(EXPRESS& expr, unsigned int n) const
        {
            if (n > 0) expr[0] = mColour.red();
            if (n > 1) expr[1] = mColour.green();
            if (n > 2) expr[2] = mColour.blue();
            if (n > 3) expr[3] = mTrans.filter();
            if (n > 4) expr[4] = mTrans.transm();
        }

        inline void Set(const EXPRESS& expr, unsigned int n)
        {
            if (n > 0) mColour.red()   = expr[0];
            if (n > 1) mColour.green() = expr[1];
            if (n > 2) mColour.blue()  = expr[2];
            if (n > 3) mTrans.filter() = expr[3];
            if (n > 4) mTrans.transm() = expr[4];
        }

        inline GenericRGBFTColour Clipped(Channel minc, Channel maxc) const
        {
            return GenericRGBFTColour(mColour.Clipped(minc, maxc),
                                      mTrans .Clipped(minc, maxc));
        }

        inline GenericRGBColour<Channel> TransmittedColour() const
        {
            return mTrans.TransmittedColour(mColour);
        }

        inline GenericRGBFTColour operator- () const { return GenericRGBFTColour(-mColour, -mTrans); }


        inline GenericRGBFTColour& operator=  (const GenericRGBFTColour& b) { mColour =  b.mColour; mTrans =  b.mTrans; return *this; }
        inline GenericRGBFTColour& operator+= (const GenericRGBFTColour& b) { mColour += b.mColour; mTrans += b.mTrans; return *this; }
        inline GenericRGBFTColour& operator-= (const GenericRGBFTColour& b) { mColour -= b.mColour; mTrans -= b.mTrans; return *this; }
        inline GenericRGBFTColour& operator*= (Channel b)                   { mColour *= b;         mTrans *= b;        return *this; }
        inline GenericRGBFTColour& operator/= (Channel b)                   { mColour /= b;         mTrans /= b;        return *this; }

        inline GenericRGBFTColour operator+ (const GenericRGBFTColour& b) const { GenericRGBFTColour result(*this); result += b; return result; }
        inline GenericRGBFTColour operator- (const GenericRGBFTColour& b) const { GenericRGBFTColour result(*this); result -= b; return result; }
        inline GenericRGBFTColour operator* (Channel b) const                   { GenericRGBFTColour result(*this); result *= b; return result; }
        inline GenericRGBFTColour operator/ (Channel b) const                   { GenericRGBFTColour result(*this); result /= b; return result; }

        template<typename T> friend inline typename boost::enable_if<std::tr1::is_arithmetic<T>, GenericRGBFTColour>::type operator* (T a, const GenericRGBFTColour& b) { return  b * a; }

        friend inline Channel ColourDistanceRGBT (const GenericRGBFTColour& a, const GenericRGBFTColour& b)
        { return ColourDistance(a.mColour, b.mColour) + fabs(a.mTrans.transm() - b.mTrans.transm()); }

    protected:

        GenericRGBColour<Channel>       mColour;
        GenericFilterTransm<Channel>    mTrans;
};

typedef GenericRGBFTColour<ColourChannel>           RGBFTColour;        ///< Standard precision RGBFT colour.
typedef GenericRGBFTColour<PreciseColourChannel>    PreciseRGBFTColour; ///< High precision RGBFT colour.

/// RGB and RGBFT Colour array elements.
/// @deprecated When using @ref pov_base::GenericRGBColour, @ref pov_base::GenericRGBTColour,
///             @ref pov_base::GenericRGBFTColour or  @ref pov_base::GenericTransColour, call the
///             red(), green(), blue(), filter() and transm() access functions instead of using the
///             index operator with one of these as parameter.
enum
{
    pRED    = 0,
    pGREEN  = 1,
    pBLUE   = 2,
    pFILTER = 3,
    pTRANSM = 4
};


/// Generic template class to hold and process RGB colours with an associated Transmit component.
///
/// @note       This colour type is provided solely for use in the front-end. Use @ref GenericTransColour in the render
///             engine instead.
///
/// @tparam CHANNEL_T   Floating-point type to use for the individual colour components.
///
template<typename CHANNEL_T>
class GenericRGBTColour
{
    public:

        typedef CHANNEL_T Channel;

        /// Default constructor.
        inline GenericRGBTColour() :
            mColour(0.0),
            mTransm(0.0)
        {}

        /// Copy constructor.
        inline GenericRGBTColour(const GenericRGBTColour& col) :
            mColour(col.mColour),
            mTransm(col.mTransm)
        {}

        /// Construct from sibling type with different precision.
        template<typename CHANNEL_T2>
        inline explicit GenericRGBTColour(const GenericRGBTColour<CHANNEL_T2>& col) :
            mColour(col.rgb()),
            mTransm(col.transm())
        {}

        inline explicit GenericRGBTColour(const GenericRGBColour<Channel>& col, Channel transm) :
            mColour(col),
            mTransm(transm)
        {}

        inline explicit GenericRGBTColour(Channel red, Channel green, Channel blue, Channel transm) :
            mColour(red, green, blue),
            mTransm(transm)
        {}

/*
        inline explicit GenericRGBTColour(const GenericTransColour<Channel>& col) :
            mColour(col.colour()),
            mTransm(col.transm())
        {}
*/

        inline GenericRGBColour<Channel>  rgb() const { return mColour; }
        inline GenericRGBColour<Channel>& rgb()       { return mColour; }

        inline Channel  red()    const { return mColour.red(); }
        inline Channel& red()          { return mColour.red(); }

        inline Channel  green()  const { return mColour.green(); }
        inline Channel& green()        { return mColour.green(); }

        inline Channel  blue()   const { return mColour.blue(); }
        inline Channel& blue()         { return mColour.blue(); }

        inline Channel  transm() const { return mTransm; }
        inline Channel& transm()       { return mTransm; }

        inline Channel  Alpha()  const { return Channel(1.0) - mTransm; }

        inline bool IsNearZero(Channel epsilon) const
        {
            return mColour.IsNearZero(epsilon) &&
                   (fabs(mTransm) < epsilon);
        }

        inline void Clear()
        {
            mColour.Clear();
            mTransm = 0.0;
        }

        inline GenericRGBTColour Clipped(Channel minc, Channel maxc) const
        {
            return GenericRGBTColour(mColour.Clipped(minc, maxc),
                                     pov_base::clip<Channel>(mTransm, minc, maxc));
        }

        inline GenericRGBColour<Channel> TransmittedColour() const
        {
            return GenericRGBColour<Channel>(mTransm);
        }

        inline GenericRGBTColour& operator=  (const GenericRGBTColour& b) { mColour =  b.mColour; mTransm =  b.mTransm; return *this; }
        inline GenericRGBTColour& operator+= (const GenericRGBTColour& b) { mColour += b.mColour; mTransm += b.mTransm; return *this; }
        inline GenericRGBTColour& operator-= (const GenericRGBTColour& b) { mColour -= b.mColour; mTransm -= b.mTransm; return *this; }
        inline GenericRGBTColour& operator*= (double b)                   { mColour *= b;         mTransm *= b;         return *this; }
        inline GenericRGBTColour& operator/= (double b)                   { mColour /= b;         mTransm /= b;         return *this; }

        inline GenericRGBTColour operator+ (const GenericRGBTColour& b) const { GenericRGBTColour result(*this); result += b; return result; }
        inline GenericRGBTColour operator- (const GenericRGBTColour& b) const { GenericRGBTColour result(*this); result -= b; return result; }
        inline GenericRGBTColour operator* (double b) const                   { GenericRGBTColour result(*this); result *= b; return result; }
        inline GenericRGBTColour operator/ (double b) const                   { GenericRGBTColour result(*this); result /= b; return result; }

        template<typename T> friend inline typename boost::enable_if<std::tr1::is_arithmetic<T>, GenericRGBTColour>::type operator* (T a, const GenericRGBTColour& b) { return  b * a; }

        friend inline GenericRGBTColour Sqr(const GenericRGBTColour& a) { return GenericRGBTColour(Sqr(a.mColour), Sqr(a.mTransm)); }

        friend inline Channel ColourDistanceRGBT (const GenericRGBTColour& a, const GenericRGBTColour& b)
        {
            return ColourDistance(a.mColour, b.mColour) + fabs(a.mTransm - b.mTransm);
        }

    protected:

        GenericRGBColour<Channel>   mColour;
        Channel                     mTransm;
};

typedef GenericRGBTColour<ColourChannel>        RGBTColour;         ///< Standard precision RGBxT colour.
typedef GenericRGBTColour<PreciseColourChannel> PreciseRGBTColour;  ///< High precision RGBxT colour.


/// Generic template class to hold and process CIE XYZ colours.
///
/// @tparam CHANNEL_T   Floating-point type to use for the individual colour components.
///
template<typename CHANNEL_T>
class GenericXYZColour : public GenericLinearColour<ColourModelXYZ, CHANNEL_T>
{
    public:

        typedef ColourModelXYZ      Model;
        typedef CHANNEL_T           Channel;
        typedef GenericLinearColour<Model, Channel> Parent;
        using Parent::kChannels;

        /// Default constructor.
        inline GenericXYZColour() : Parent() {}

        /// Copy constructor.
        inline GenericXYZColour(const GenericXYZColour& col) : Parent(col) {}

        /// Construct from sibling type with different precision.
        template<typename CHANNEL_T2>
        inline explicit GenericXYZColour(const GenericXYZColour<CHANNEL_T2>& col) : Parent(col) {}

        inline explicit GenericXYZColour(Channel x, Channel y, Channel z) :
            Parent()
        {
            mColour[Model::kX] = x;
            mColour[Model::kY] = y;
            mColour[Model::kZ] = z;
        }

        inline explicit GenericXYZColour(const GenericRGBColour<Channel>& col) : Parent(col) {}

        inline Channel  operator[](unsigned int i) const { return this->channel(i); }
        inline Channel& operator[](unsigned int i)       { return this->channel(i); }

        inline Channel  x() const { return mColour[Model::kX]; }
        inline Channel& x()       { return mColour[Model::kX]; }

        inline Channel  y() const { return mColour[Model::kY]; }
        inline Channel& y()       { return mColour[Model::kY]; }

        inline Channel  z() const { return mColour[Model::kZ]; }
        inline Channel& z()       { return mColour[Model::kZ]; }

    protected:

        using Parent::mColour;
};

typedef GenericXYZColour<ColourChannel>         XYZColour;          ///< Standard precision RGB colour.
typedef GenericXYZColour<PreciseColourChannel>  PreciseXYZColour;   ///< High precision RGB colour.


/// Generic template class to hold and process light colours.
///
/// @note   This type deliberately exposes only a subset of the functionality implemented by the base class, restricting
///         it to arithmetic operations that really make sense for light.
///
/// @tparam CHANNEL_T   Floating-point type to use for the individual colour channels.
///
template<typename CHANNEL_T>
class GenericLightColour : public GenericLinearColour<ColourModelInternal,CHANNEL_T>
{
    public:

        typedef ColourModelInternal Model;
        typedef CHANNEL_T           Channel;
        typedef Model::Whitepoint   Whitepoint;
        typedef GenericLinearColour<Model, Channel> Parent;
        using Parent::kChannels;

        friend class GenericAttenuatingColour<Channel>;

        friend struct IlluminantD65;
        friend struct IlluminantE;

        /// Default constructor.
        inline GenericLightColour() : Parent() {}

        /// Copy constructor.
        inline GenericLightColour(const GenericLightColour& col) : Parent(col) {}

        /// Construct from sibling type with different precision.
        template<typename CHANNEL_T2>
        inline explicit GenericLightColour(const GenericLightColour<CHANNEL_T2>& col) : Parent(col) {}

        inline explicit GenericLightColour(const GenericRGBColour<Channel>& col) :
#if ((POV_COLOUR_MODEL == 0) || (POV_COLOUR_MODEL == 3))
            Parent(col)
        {}
#elif (POV_COLOUR_MODEL == 4)
            Parent(col)
        {
            Model::MetamericNormalize<Channel, ColourModelRGB>(mColour);
        }
#else
        #error Colour model not implemented.
#endif

        template<typename BIAS_T2, typename CHANNEL_T2>
        inline explicit GenericLightColour(const GenericCompactColour<Model,BIAS_T2,CHANNEL_T2>& col) : Parent(col) {}

        inline Channel  operator[](unsigned int i) const { return this->channel(i); }
        inline Channel& operator[](unsigned int i)       { return this->channel(i); }

        using Parent::Sum;
        using Parent::SumAbs;
        using Parent::Max;
        using Parent::MaxAbs;
        using Parent::Min;
        using Parent::MinAbs;
        using Parent::Average;
        using Parent::AverageAbs;
        using Parent::Greyscale;

        using Parent::Weight;
        using Parent::WeightAbsGreyscale;
        using Parent::WeightGreyscale;
        using Parent::WeightMax;
        using Parent::WeightMaxAbs;

        using Parent::Clear;
        using Parent::IsZero;
        using Parent::IsNearZero;
        using Parent::Invalidate;
        using Parent::IsValid;

        inline GenericLightColour                operator* (Channel b) const                                  { GenericLightColour                 result; result.SetProduct (*this, b); return result; }
        inline GenericLightColour                operator/ (Channel b) const                                  { GenericLightColour                 result; result.SetQuotient(*this, b); return result; }
        inline GenericAttenuatingColour<Channel> operator/ (const GenericLightColour& b) const                { GenericAttenuatingColour<Channel>  result; result.SetQuotient(*this, b); return result; }
        inline GenericLightColour                operator+ (const GenericLightColour& b) const                { GenericLightColour                 result; result.SetSum     (*this, b); return result; }
        inline GenericLightColour                operator* (const GenericAttenuatingColour<Channel>& b) const { GenericLightColour                 result; result.SetProduct (*this, b); return result; }

        inline GenericLightColour& operator*= (Channel b)                                  { this->SetProduct (*this, b); return *this; }
        inline GenericLightColour& operator/= (Channel b)                                  { this->SetQuotient(*this, b); return *this; }
        inline GenericLightColour& operator+= (const GenericLightColour& b)                { this->SetSum     (*this, b); return *this; }
        inline GenericLightColour& operator*= (const GenericAttenuatingColour<Channel>& b) { this->SetProduct (*this, b); return *this; }

        inline GenericLightColour& operator*= (const GenericPseudoColour<Channel>& b)      { this->SetProduct   (*this, b); return *this; }
        inline GenericLightColour& operator/= (const GenericPseudoColour<Channel>& b)      { this->SetQuotient  (*this, b); return *this; }

        template<typename T> friend inline typename boost::enable_if<std::tr1::is_arithmetic<T>, GenericLightColour>::type operator* (T a, const GenericLightColour& b) { GenericLightColour result; result.SetProduct   (b, a); return result; }

        friend inline GenericLightColour           Pow  (const GenericLightColour& a, Channel b) { GenericLightColour           result; result.SetPow    (a, b); return result; } ///< @deprecated Only allowed for the physically bogus reflection exponent feature.
        friend inline GenericPseudoColour<Channel> Sqr  (const GenericLightColour& a)            { GenericPseudoColour<Channel> result; result.SetProduct(a, a); return result; } ///< @note       Squaring a colour is allowed, but the result is not really a colour anymore.

        friend inline Channel ColourDistance (const GenericLightColour& a, const GenericLightColour& b) { GenericLightColour diff; diff.SetDifference(a, b); return diff.SumAbs(); }

    protected:

        using Parent::mColour;

        template<typename CHANNEL_T2>
        inline explicit GenericLightColour(const CHANNEL_T2* col) : Parent(col) {}
};

typedef GenericLightColour<ColourChannel>           LightColour;        ///< Standard precision light colour.
typedef GenericLightColour<PreciseColourChannel>    PreciseLightColour; ///< High precision light colour.


/// Generic template class to hold and process attenuating colours.
///
/// @note   This type deliberately exposes only a subset of the functionality implemented by the base class, restricting
///         it to arithmetic operations that really make sense for attenuating colours.
///
/// @tparam CHANNEL_T   Floating-point type to use for the individual colour channels.
///
template<typename CHANNEL_T>
class GenericAttenuatingColour : public GenericLinearColour<ColourModelInternal,CHANNEL_T>
{
    public:

        typedef ColourModelInternal Model;
        typedef CHANNEL_T           Channel;
        typedef Model::Whitepoint   Whitepoint;
        typedef GenericLinearColour<Model, Channel> Parent;
        using Parent::kChannels;

        friend class GenericLightColour<Channel>;

        /// Default constructor.
        inline GenericAttenuatingColour() : Parent() {}

        /// Copy constructor.
        inline GenericAttenuatingColour(const GenericAttenuatingColour& col) : Parent(col) {}

        /// Construct from sibling type with different precision.
        template<typename CHANNEL_T2>
        inline explicit GenericAttenuatingColour(const GenericAttenuatingColour<CHANNEL_T2>& col) : Parent(col) {}

        inline explicit GenericAttenuatingColour(const GenericTransColour<Channel>& col) : Parent(col.colour()) {}

        template<typename CHANNEL_T2>
        inline explicit GenericAttenuatingColour(const GenericPseudoColour<CHANNEL_T2>& col) : Parent(col) {}

<<<<<<< HEAD
        inline explicit GenericAttenuatingColour(const GenericRGBColour<Channel>& col) :
#if (POV_COLOUR_MODEL == 0)
            Parent(col)
#else
            Parent(GenericLightColour<Channel>(col) / ColourModelRGB::Whitepoint::Colour)
#endif
        {}

        inline explicit GenericAttenuatingColour(Channel att) : Parent(att) {}

        inline Channel  operator[](unsigned int i) const { return this->channel(i); }
        inline Channel& operator[](unsigned int i)       { return this->channel(i); }
=======
        inline void Set(T grey)
        {
            for (int i = 0; i < channels; i ++)
                mColour[i] = grey;
        }
/*
        inline void Set(T red, T green, T blue)
        {
            mColour[RED]   = red;
            mColour[GREEN] = green;
            mColour[BLUE]  = blue;
        }
*/
        inline GenericColour Clipped(T minc, T maxc) const
        {
            GenericColour result;
            for (int i = 0; i < channels; i ++)
                result.mColour[i] = pov_base::clip<T>(mColour[i], minc, maxc);
            return result;
        }

        inline GenericColour ClippedUpper(T maxc) const
        {
            GenericColour result;
            for (int i = 0; i < channels; i ++)
                result.mColour[i] = min(mColour[i], maxc);
            return result;
        }

        inline GenericColour ClippedLower(T minc) const
        {
            GenericColour result;
            for (int i = 0; i < channels; i ++)
                result.mColour[i] = max(mColour[i], minc);
            return result;
        }
>>>>>>> 79f6c9bf

        using Parent::Sum;
        using Parent::SumAbs;
        using Parent::Max;
        using Parent::MaxAbs;
        using Parent::Min;
        using Parent::MinAbs;
        using Parent::Average;
        using Parent::AverageAbs;
        using Parent::Greyscale;

        using Parent::Weight;
        using Parent::WeightAbsGreyscale;
        using Parent::WeightGreyscale;
        using Parent::WeightMax;
        using Parent::WeightMaxAbs;

        using Parent::Clear;
        using Parent::IsZero;
        using Parent::IsNearZero;
        using Parent::Invalidate;
        using Parent::IsValid;

        inline void Clip      (Channel minc, Channel maxc) { this->SetClipped     (*this, minc, maxc); }
        inline void ClipUpper (Channel maxc)               { this->SetClippedUpper(*this, maxc); }
        inline void ClipLower (Channel minc)               { this->SetClippedLower(*this, minc); }

        inline GenericAttenuatingColour Clipped      (Channel minc, Channel maxc) const { GenericAttenuatingColour result; result.SetClipped     (*this, minc, maxc); return result; }
        inline GenericAttenuatingColour ClippedUpper (Channel maxc) const               { GenericAttenuatingColour result; result.SetClippedUpper(*this, maxc);       return result; }
        inline GenericAttenuatingColour ClippedLower (Channel minc) const               { GenericAttenuatingColour result; result.SetClippedLower(*this, minc);       return result; }

        inline GenericAttenuatingColour    operator- () const                                     { GenericAttenuatingColour    result; result.SetNegative  (*this);    return result; } // TODO eliminate
        inline GenericAttenuatingColour    operator* (Channel b) const                            { GenericAttenuatingColour    result; result.SetProduct   (*this, b); return result; }
        inline GenericAttenuatingColour    operator/ (Channel b) const                            { GenericAttenuatingColour    result; result.SetQuotient  (*this, b); return result; }
        inline GenericAttenuatingColour    operator+ (const GenericAttenuatingColour& b) const    { GenericAttenuatingColour    result; result.SetSum       (*this, b); return result; }
        inline GenericAttenuatingColour    operator- (const GenericAttenuatingColour& b) const    { GenericAttenuatingColour    result; result.SetDifference(*this, b); return result; } // TODO eliminate
        inline GenericAttenuatingColour    operator* (const GenericAttenuatingColour& b) const    { GenericAttenuatingColour    result; result.SetProduct   (*this, b); return result; }
        inline GenericLightColour<Channel> operator* (const GenericLightColour<Channel>& b) const { GenericLightColour<Channel> result; result.SetProduct   (*this, b); return result; }

        inline GenericAttenuatingColour& operator*= (Channel b)                         { this->SetProduct (*this, b); return *this; }
        inline GenericAttenuatingColour& operator/= (Channel b)                         { this->SetQuotient(*this, b); return *this; }
        inline GenericAttenuatingColour& operator+= (const GenericAttenuatingColour& b) { this->SetSum     (*this, b); return *this; }
        inline GenericAttenuatingColour& operator*= (const GenericAttenuatingColour& b) { this->SetProduct (*this, b); return *this; }

        template<typename T> friend inline typename boost::enable_if<std::tr1::is_arithmetic<T>, GenericAttenuatingColour>::type operator* (T a, const GenericAttenuatingColour& b) { GenericAttenuatingColour result; result.SetProduct(b, a); return result; }

        friend inline GenericAttenuatingColour     Exp  (const GenericAttenuatingColour& a) { GenericAttenuatingColour     result; result.SetExp    (a);    return result; } ///< @deprecated Encapsulate this in a more specialized function to compute distance-based attenuation.
        friend inline GenericPseudoColour<Channel> Sqr  (const GenericAttenuatingColour& a) { GenericPseudoColour<Channel> result; result.SetProduct(a, a); return result; } ///< @note       Squaring a colour is allowed, but the result is not really a colour anymore.

        friend inline Channel ColourDistance (const GenericAttenuatingColour& a, const GenericAttenuatingColour& b) { GenericAttenuatingColour diff; diff.SetDifference(a, b); return diff.SumAbs(); }

    protected:

        using Parent::mColour;
};

typedef GenericAttenuatingColour<ColourChannel>         AttenuatingColour;          ///< Standard precision light colour.
typedef GenericAttenuatingColour<PreciseColourChannel>  PreciseAttenuatingColour;   ///< High precision light colour.


/// Generic template class to hold and process generic wavelength-dependent colour-related data.
///
/// @note   This type is _not_ intended to represent actual colours; use @ref GenericLightColour or
///         @ref GenericAttenuatingColour for that purpose instead.
///
/// @tparam CHANNEL_T   Floating-point type to use for the individual colour channels.
///
template<typename CHANNEL_T>
class GenericPseudoColour : public GenericLinearColour<ColourModelInternal,CHANNEL_T>
{
    public:

        typedef ColourModelInternal Model;
        typedef CHANNEL_T           Channel;
        typedef GenericLinearColour<Model, Channel> Parent;
        using Parent::kChannels;

        static const GenericPseudoColour DominantWavelengths;

        /// Default constructor.
        inline GenericPseudoColour() : Parent() {}

        /// Copy constructor.
        inline GenericPseudoColour(const GenericPseudoColour& col) : Parent(col) {}

        /// Construct from sibling type with different precision.
        template<typename CHANNEL_T2>
        inline explicit GenericPseudoColour(const GenericPseudoColour<CHANNEL_T2>& col) : Parent(col) {}

        inline explicit GenericPseudoColour(const GenericLightColour<Channel>&   col) : Parent(col) {}
        inline explicit GenericPseudoColour(const GenericAttenuatingColour<Channel>& col) : Parent(col) {}

        inline explicit GenericPseudoColour(const GenericRGBColour<Channel>& col) :
#if (POV_COLOUR_MODEL == 0)
            Parent(col)
        {}
#else
            Parent()
        {
            // Perform cubic interpolation, based on Compute f(x) = a x^2 + b x + c with:
            //      a =   [ x0   (y1-y2) + x1   (y2-y0) + x2   (y0-y1) ] / [ (x1-x2) (x2-x0) (x0-x1) ]
            //      b = - [ x0^2 (y1-y2) + x1^2 (y2-y0) + x2^2 (y0-y1) ] / [ (x1-x2) (x2-x0) (x0-x1) ]
            //      c =   [ (x1-x2) (x2-x0) (x0-x1) (y0 + y1 + y2) + (x0 + x1 + x2) [ x0^2 (y1-y2) + x1^2 (y2-y0) + x2^2 (y0-y1) ] - (x0^2 + x1^2 + x2^2) [ x0 (y1-y2) + x1 (y2-y0) + x2 (y0-y1) ] ] / 3;

            const ColourChannel* x = ColourModelRGB::GetDominantWavelengths();
            const GenericRGBColour<Channel>& y = col;
            double xSqr;            // x[n]^2
            double xDiff;           // x[n+1] - x[n+2]
            double yDiff;           // y[n+1] - y[n+2]
            double xProd  = 1.0;    // (x1-x2) (x2-x0) (x0-x1)
            double xySum  = 0;      // x0   (y1-y2) + x1   (y2-y0) + x2   (y0-y1)
            double x2ySum = 0;      // x0^2 (y1-y2) + x1^2 (y2-y0) + x2^2 (y0-y1)
            double xSum   = 0;      // x0   + x1   + x2
            double x2Sum  = 0;      // x0^2 + x1^2 + x2^2
            double ySum   = 0;      // y0   + y1   + y2
            for (unsigned int i = 0; i < ColourModelRGB::kChannels; i ++)
            {
                xDiff  =  x[(i+1)%3] - x[(i+2)%3];
                yDiff  =  y[(i+1)%3] - y[(i+2)%3];
                xSqr   =  Sqr(x[i]);
                xProd  *= xDiff;
                xySum  += x[i] * yDiff;
                x2ySum += xSqr * yDiff;
                ySum   += y[i];
                xSum   += x[i];
                x2Sum  += x[i];
            }
            double a = xySum  / xProd;
            double b = x2ySum / xProd;
            double c = (xProd * ySum + xSum * x2ySum - x2Sum * xySum) / 3;

            x = Model::GetDominantWavelengths();
            for (unsigned int i = 0; i < Model::kChannels; i ++)
                mColour[i] = a * Sqr(x[i]) + b * x[i] + c;
        }
#endif

        inline explicit GenericPseudoColour(Channel grey) : Parent(grey) {}

        inline Channel  operator[](unsigned int i) const { return this->channel(i); }
        inline Channel& operator[](unsigned int i)       { return this->channel(i); }

        using Parent::Sum;
        using Parent::SumAbs;
        using Parent::Max;
        using Parent::MaxAbs;
        using Parent::Min;
        using Parent::MinAbs;
        using Parent::Average;
        using Parent::AverageAbs;
        using Parent::Greyscale;

        using Parent::Weight;
        using Parent::WeightAbsGreyscale;
        using Parent::WeightGreyscale;
        using Parent::WeightMax;
        using Parent::WeightMaxAbs;

        using Parent::Clear;
        using Parent::IsZero;
        using Parent::IsNearZero;
        using Parent::Invalidate;
        using Parent::IsValid;

        inline void Clip      (Channel minc, Channel maxc) { this->SetClipped     (*this, minc, maxc); }
        inline void ClipUpper (Channel maxc)               { this->SetClippedUpper(*this, maxc); }
        inline void ClipLower (Channel minc)               { this->SetClippedLower(*this, minc); }

        inline GenericPseudoColour Clipped      (Channel minc, Channel maxc) const { GenericPseudoColour result; result.SetClipped     (*this, minc, maxc); return result; }
        inline GenericPseudoColour ClippedUpper (Channel maxc) const               { GenericPseudoColour result; result.SetClippedUpper(*this, maxc);       return result; }
        inline GenericPseudoColour ClippedLower (Channel minc) const               { GenericPseudoColour result; result.SetClippedLower(*this, minc);       return result; }

        inline GenericPseudoColour operator- () const                             { GenericPseudoColour result; result.SetNegative  (*this);    return result; }
        inline GenericPseudoColour operator+ (Channel b) const                    { GenericPseudoColour result; result.SetSum       (*this, b); return result; }
        inline GenericPseudoColour operator- (Channel b) const                    { GenericPseudoColour result; result.SetDifference(*this, b); return result; }
        inline GenericPseudoColour operator* (Channel b) const                    { GenericPseudoColour result; result.SetProduct   (*this, b); return result; }
        inline GenericPseudoColour operator/ (Channel b) const                    { GenericPseudoColour result; result.SetQuotient  (*this, b); return result; }
        inline GenericPseudoColour operator+ (const GenericPseudoColour& b) const { GenericPseudoColour result; result.SetSum       (*this, b); return result; }
        inline GenericPseudoColour operator- (const GenericPseudoColour& b) const { GenericPseudoColour result; result.SetDifference(*this, b); return result; }
        inline GenericPseudoColour operator* (const GenericPseudoColour& b) const { GenericPseudoColour result; result.SetProduct   (*this, b); return result; }
        inline GenericPseudoColour operator/ (const GenericPseudoColour& b) const { GenericPseudoColour result; result.SetQuotient  (*this, b); return result; }

        inline GenericPseudoColour& operator+= (Channel b)                    { this->SetSum       (*this, b); return *this; }
        inline GenericPseudoColour& operator-= (Channel b)                    { this->SetDifference(*this, b); return *this; }
        inline GenericPseudoColour& operator*= (Channel b)                    { this->SetProduct   (*this, b); return *this; }
        inline GenericPseudoColour& operator/= (Channel b)                    { this->SetQuotient  (*this, b); return *this; }
        inline GenericPseudoColour& operator=  (const GenericPseudoColour& b) { this->SetEqual     (b);        return *this; }
        inline GenericPseudoColour& operator+= (const GenericPseudoColour& b) { this->SetSum       (*this, b); return *this; }
        inline GenericPseudoColour& operator-= (const GenericPseudoColour& b) { this->SetDifference(*this, b); return *this; }
        inline GenericPseudoColour& operator*= (const GenericPseudoColour& b) { this->SetProduct   (*this, b); return *this; }
        inline GenericPseudoColour& operator/= (const GenericPseudoColour& b) { this->SetQuotient  (*this, b); return *this; }

        template<typename T> friend inline typename boost::enable_if<std::tr1::is_arithmetic<T>, GenericPseudoColour>::type operator+ (T a, const GenericPseudoColour& b) { GenericPseudoColour result; result.SetSum       (b, a); return result; }
        template<typename T> friend inline typename boost::enable_if<std::tr1::is_arithmetic<T>, GenericPseudoColour>::type operator- (T a, const GenericPseudoColour& b) { GenericPseudoColour result; result.SetDifference(a, b); return result; }
        template<typename T> friend inline typename boost::enable_if<std::tr1::is_arithmetic<T>, GenericPseudoColour>::type operator* (T a, const GenericPseudoColour& b) { GenericPseudoColour result; result.SetProduct   (b, a); return result; }
        template<typename T> friend inline typename boost::enable_if<std::tr1::is_arithmetic<T>, GenericPseudoColour>::type operator/ (T a, const GenericPseudoColour& b) { GenericPseudoColour result; result.SetQuotient  (a, b); return result; }

        friend inline GenericPseudoColour Cos  (const GenericPseudoColour& a)            { GenericPseudoColour result; result.SetCos    (a);    return result; }
        friend inline GenericPseudoColour Exp  (const GenericPseudoColour& a)            { GenericPseudoColour result; result.SetExp    (a);    return result; }
        friend inline GenericPseudoColour Pow  (const GenericPseudoColour& a, Channel b) { GenericPseudoColour result; result.SetPow    (a, b); return result; }
        friend inline GenericPseudoColour Sqr  (const GenericPseudoColour& a)            { GenericPseudoColour result; result.SetProduct(a, a); return result; }
        friend inline GenericPseudoColour Sqrt (const GenericPseudoColour& a)            { GenericPseudoColour result; result.SetSqrt   (a);    return result; }

        friend inline GenericPseudoColour Sqr  (const GenericLightColour<Channel>& a);
        friend inline GenericPseudoColour Sqr  (const GenericAttenuatingColour<Channel>& a);

        friend inline Channel ColourDistance (const GenericPseudoColour& a, const GenericPseudoColour& b) { return (a-b).SumAbs(); }

    protected:

        using Parent::mColour;

        template<typename CHANNEL_T2>
        inline explicit GenericPseudoColour(const CHANNEL_T2* col) : Parent(col) {}
};

typedef GenericPseudoColour<ColourChannel>          PseudoColour;           ///< Standard precision generic per-colour-channel data.
typedef GenericPseudoColour<PreciseColourChannel>   PrecisePseudoColour;    ///< High precision generic per-colour-channel data.


/// Generic template class to hold and process colours with associated transparency information.
///
/// @note   The current implementation uses filter/transmit format for the transparency information; future
///         implementations may vary.
///
/// @tparam CHANNEL_T   Floating-point type to use for the individual colour channels.
///
template<typename CHANNEL_T>
class GenericTransColour
{
    public:

        typedef CHANNEL_T                           Channel;
        typedef GenericAttenuatingColour<Channel>   Colour;
        typedef GenericFilterTransm<Channel>        TransData;

        typedef DBL EXPRESS[5];

        /// Default constructor.
        inline GenericTransColour() :
            mColour(),
            mTrans()
        {}

        /// Copy constructor.
        inline GenericTransColour(const GenericTransColour& col) :
            mColour(col.mColour),
            mTrans(col.mTrans)
        {}

        /// Construct from sibling type with different precision.
        template<typename CHANNEL_T2>
        inline explicit GenericTransColour(const GenericTransColour<CHANNEL_T2>& col) :
            mColour(col.colour()),
            mTrans(col.trans())
        {}

        inline explicit GenericTransColour(const Colour& col, const TransData& trans) :
            mColour(col),
            mTrans(trans)
        {}

        inline explicit GenericTransColour(const GenericRGBFTColour<Channel>& col) :
            mColour(col.rgb()),
            mTrans(col.trans())
        {}

        inline explicit GenericTransColour(const Colour& col, Channel filter, Channel transm) :
            mColour(col),
            mTrans(TransData(filter, transm))
        {}

        inline Colour     colour() const { return mColour; }
        inline Colour&    colour()       { return mColour; }

        inline TransData  trans() const  { return mTrans; }
        inline TransData& trans()        { return mTrans; }

        inline Channel Opacity() const       { return mTrans.Opacity(*this); }
        inline Channel LegacyOpacity() const { return mTrans.LegacyOpacity(mColour); }

        inline void Clear()         { mColour.Clear(); mTrans.Clear(); }
        inline void Invalidate()    { mColour.Invalidate(); }
        inline bool IsValid() const { return mColour.IsValid(); }

        inline Colour TransmittedColour() const { return mTrans.TransmittedColour(mColour); }

        inline GenericTransColour& operator=  (const GenericTransColour& b) { mColour =  b.mColour; mTrans =  b.mTrans; return *this; }
        inline GenericTransColour& operator+= (const GenericTransColour& b) { mColour += b.mColour; mTrans += b.mTrans; return *this; }
        inline GenericTransColour& operator-= (const GenericTransColour& b) { mColour -= b.mColour; mTrans -= b.mTrans; return *this; }
        inline GenericTransColour& operator*= (Channel b)                   { mColour *= b;         mTrans *= b;        return *this; }
        inline GenericTransColour& operator/= (Channel b)                   { mColour /= b;         mTrans /= b;        return *this; }

        inline GenericTransColour operator+ (const GenericTransColour& b) const { GenericTransColour result(*this); result += b; return result; }
        inline GenericTransColour operator- (const GenericTransColour& b) const { GenericTransColour result(*this); result -= b; return result; }
        inline GenericTransColour operator* (Channel b) const                   { GenericTransColour result(*this); result *= b; return result; }
        inline GenericTransColour operator/ (Channel b) const                   { GenericTransColour result(*this); result /= b; return result; }

        template<typename T> friend inline typename boost::enable_if<std::tr1::is_arithmetic<T>, GenericTransColour>::type operator* (T a, const GenericTransColour& b) { return b * a; }

    protected:

        Colour      mColour;
        TransData   mTrans;
};

typedef GenericTransColour<ColourChannel>           TransColour;        ///< Standard precision transparent colour.
typedef GenericTransColour<PreciseColourChannel>    PreciseTransColour; ///< High precision transparent colour.


/// Generic template class to store a colour in a compact format.
///
/// This class uses RGBE-style format for compact storage of high dynamic range colours, as originally
/// proposed by Greg Ward.
///
/// @author Christoph Lipka
/// @author Based on MegaPOV HDR code written by Mael and Christoph Hormann
///
<<<<<<< HEAD
/// @tparam MODEL_T     Tagging type identifying the colour model to use.
/// @tparam BIAS_T      Tagging type identifying the bias to use for the exponent.
///                     Should be a specialization of @ref CompactColourBias.
/// @tparam CHANNEL_T   Type to use for the colour components.
///                     Defaults to unsigned char.
///
/// @remark While it would at first seem possible and easier to parameterize this template by the bias value itself,
///         there are some subtle pitfalls associated with using integer template parameters that would make life more
///         difficult in other places, so we're using a type instead to identify the bias to use.
///
template<typename MODEL_T, typename BIAS_T, typename CHANNEL_T>
class GenericCompactColour
=======
/// @tparam BIAS                Bias to use for the exponent.
///                             A value of 128 matches Greg Ward's original proposal.
/// @tparam QUANTIZE_TO_NEAREST Whether quantization should use round-to-nearest mode, as opposed to rounding
///                             towards zero and compensating upon decoding as in Greg Ward's original proposal.
/// @tparam T                   Type to use for the colour components.
///                             Defaults to unsigned char.
///
template<int BIAS, bool QUANTIZE_TO_NEAREST, typename T>
class GenericRGBEColour
>>>>>>> 79f6c9bf
{
    public:

        typedef MODEL_T   Model;
        typedef BIAS_T    Bias;
        typedef CHANNEL_T Channel;
        static const unsigned int kBias         = Bias::kBias;
        static const unsigned int kChannels     = Model::kChannels;
        static const unsigned int kCoefficients = Model::kChannels + 1;
        static const unsigned int kExp          = Model::kChannels;

<<<<<<< HEAD
        typedef Channel Data[kCoefficients+1];
=======
        inline GenericRGBEColour()
        {
            SetToZero(mData);
        }
>>>>>>> 79f6c9bf

        /// Default constructor.
        inline GenericCompactColour()
        {
            for (unsigned int i = 0; i < kChannels; i ++)
                mData[i] = 0;
            mData[kExp] = std::numeric_limits<Channel>::min();
        }

        /// Copy constructor.
        inline GenericCompactColour(const GenericCompactColour& col)
        {
<<<<<<< HEAD
            for (unsigned int i = 0; i < kCoefficients; i ++)
                mData[i] = col.mData[i];
=======
            if (QUANTIZE_TO_NEAREST)
                Quantize(mData, RGBColour(red, green, blue), RGBColour(0.5));
            else
                Quantize(mData, RGBColour(red, green, blue));
>>>>>>> 79f6c9bf
        }

        /// Construct from standard-precision colour.
        inline explicit GenericCompactColour(const GenericLinearColour<Model,ColourChannel>& col, ColourChannel dither = 0.0)
        {
<<<<<<< HEAD
            double scaleFactor;
            if (ComputeExponent(col, mData[kExp], scaleFactor))
            {
                for (unsigned int i = 0; i < kChannels; i ++)
                    mData[i] = clipToType<Channel>(floor(col.channel(i) * scaleFactor + 0.5 + dither));
            }
            else
            {
                for (unsigned int i = 0; i < kChannels; i ++)
                    mData[i] = 0;
            }
=======
            if (QUANTIZE_TO_NEAREST)
                Quantize(mData, col, RGBColour(0.5));
            else
                Quantize(mData, col);
>>>>>>> 79f6c9bf
        }

        /// Construct from standard-precision colour.
        inline explicit GenericCompactColour(const GenericLinearColour<Model,ColourChannel>& col, const GenericLinearColour<Model,ColourChannel>& dither)
        {
<<<<<<< HEAD
            double scaleFactor;
            if (ComputeExponent(col, mData[kExp], scaleFactor))
            {
                for (unsigned int i = 0; i < kChannels; i ++)
                    mData[i] = clipToType<Channel>(floor(col.channel(i) * scaleFactor + 0.5 + dither.channel(i)));
            }
            else
            {
                for (unsigned int i = 0; i < kChannels; i ++)
                    mData[i] = 0;
            }
=======
            if (QUANTIZE_TO_NEAREST)
                Quantize(mData, col, RGBColour(0.5) + dither);
            else
                Quantize(mData, col, dither);
>>>>>>> 79f6c9bf
        }

        inline const Data& operator*() const { return mData; } ///< Get direct data access for reading.
        inline       Data& operator*()       { return mData; } ///< Get direct data access for reading & writing.

        inline Channel  operator[](unsigned int i) const { return mData[i]; } ///< Get direct single-channel access for reading.
        inline Channel& operator[](unsigned int i)       { return mData[i]; } ///< Get direct single-channel access for reading & writing.

    protected:

        Data mData;

        inline static bool ComputeExponent(const GenericLinearColour<Model,ColourChannel>& col, Channel& biasedExponent, double& scaleFactor)
        {
<<<<<<< HEAD
            ColourChannel maxChannel;
            if (std::numeric_limits<Channel>::is_signed)
                maxChannel = col.MaxAbs();
            else
                maxChannel = col.Max();
=======
            // Determine the magnitude of the colour value.
            ColourChannel maxChannel = (std::numeric_limits<T>::is_signed ? col.MaxAbs() : col.Max());
>>>>>>> 79f6c9bf

            if (maxChannel <= 1.0e-32) // TODO - magic number
            {
                biasedExponent = std::numeric_limits<Channel>::min();
                return false;
            }

            int exponent;
            double maxChannelMantissa = frexp(maxChannel, &exponent);
<<<<<<< HEAD
            biasedExponent = clipToType<Channel>(exponent + kBias);

            if (biasedExponent != exponent + kBias)
                maxChannelMantissa = ldexp(maxChannelMantissa, exponent + kBias - biasedExponent);

            scaleFactor = (std::numeric_limits<Channel>::max() + 1.0) * maxChannelMantissa / maxChannel;
            return true;
        }
};

typedef GenericCompactColour<ColourModelRGB,RadianceHDRBias>    RadianceHDRColour;  ///< RGBE format as originally proposed by Greg Ward.
typedef GenericCompactColour<ColourModelInternal,PhotonBias>    PhotonColour;       ///< RGBE format as adapted by Nathan Kopp for photon mapping.
=======
            biasedExponent = clipToType<T>(exponent + BIAS);
            scaleFactor = ldexp(std::numeric_limits<T>::max() + 1.0, BIAS-biasedExponent);
            return true;
        }

        inline static void SetToZero(DATA& data)
        {
            data[RED] = data[GREEN] = data[BLUE] = 0;
            data[EXP] = std::numeric_limits<T>::min();
        }

        /// @param[out] data    The quantized data.
        /// @param[in]  col     The colour to quantize.
        inline static void Quantize(DATA& data, const RGBColour& col)
        {
            double scaleFactor;
            if (ComputeExponent(col, data[EXP], scaleFactor))
            {
                RGBColour colMantissa = col * scaleFactor;
                data[RED]   = clipToType<T>(floor(colMantissa.red()));
                data[GREEN] = clipToType<T>(floor(colMantissa.green()));
                data[BLUE]  = clipToType<T>(floor(colMantissa.blue()));
            }
            else
                SetToZero(data);
        }

        /// @param[out] data    The quantized data.
        /// @param[in]  col     The colour to quantize.
        /// @param[in]  encOff  An offset to add to the mantissa before quantization.
        inline static void Quantize(DATA& data, const RGBColour& col, const RGBColour& encOff)
        {
            double scaleFactor;
            if (ComputeExponent(col, data[EXP], scaleFactor))
            {
                RGBColour colMantissa = col * scaleFactor + encOff;

                // The additional encoding offset might have resulted in one of the mantissas to exceed the maximum,
                // or make all drop below half the maximum; in both cases we want to adjust the exponent and mantissas
                // accordingly.
                ColourChannel maxChannel = (std::numeric_limits<T>::is_signed ? colMantissa.MaxAbs() : colMantissa.Max());
                if (maxChannel > std::numeric_limits<T>::max())
                {
                    if (data[EXP] < std::numeric_limits<T>::max())
                    {
                        data[EXP] ++;
                        scaleFactor *= 0.5;
                        colMantissa = col * scaleFactor + encOff;
                    }
                }
                else if (maxChannel * 2.0 <= std::numeric_limits<T>::max())
                {
                    if (data[EXP] > std::numeric_limits<T>::min())
                    {
                        data[EXP] --;
                        scaleFactor *= 2.0;
                        colMantissa = col * scaleFactor + encOff;
                    }
                }

                data[RED]   = clipToType<T>(floor(colMantissa.red()));
                data[GREEN] = clipToType<T>(floor(colMantissa.green()));
                data[BLUE]  = clipToType<T>(floor(colMantissa.blue()));
            }
            else
                SetToZero(data);
        }
};

typedef GenericRGBEColour<128,false>    RadianceHDRColour;  ///< RGBE format as originally proposed by Greg Ward.
typedef GenericRGBEColour<250,true>     PhotonColour;       ///< RGBE format as adapted by Nathan Kopp for photon mapping.
>>>>>>> 79f6c9bf

}

#endif<|MERGE_RESOLUTION|>--- conflicted
+++ resolved
@@ -41,20 +41,18 @@
 #include "base/configbase.h"
 
 // C++ variants of standard C header files
+#include <cassert>
 #include <cmath>
 
 // Standard C++ header files
 #include <limits>
 
-<<<<<<< HEAD
+// Boost header files
 #include <boost/utility.hpp>
 #include <boost/tr1/type_traits.hpp>
 
-#include "base/configbase.h"
-=======
 // POV-Ray base header files
 #include "base/mathutil.h"
->>>>>>> 79f6c9bf
 #include "base/types.h"
 
 namespace pov_base
@@ -91,14 +89,6 @@
 template<typename CT>               class GenericTransColour;
 template<typename MT, typename BT, typename CT = unsigned char> class GenericCompactColour;
 
-<<<<<<< HEAD
-=======
-template<typename T>
-class GenericTransColour;
-
-template<int BIAS, bool QUANTIZE_TO_NEAREST, typename T = unsigned char>
-class GenericRGBEColour;
->>>>>>> 79f6c9bf
 
 /// @name Colour Channel Luminance
 /// @{
@@ -367,15 +357,22 @@
            inline const ColourChannel* ColourModelInternal4::GetDominantWavelengths()               { return kaColourVectorWavelengthsInternal4; }
 
 
-/// Generic template tagging type identifying the bias for a @ref GenericCompactColour specialization.
-template<int BIAS>
-struct CompactColourBias
-{
-    static const unsigned int kBias = BIAS;
-};
-
-typedef CompactColourBias<128>  RadianceHDRBias;    ///< Template tagging type identifying the bias used in the @ref GenericCompactColour specialization originally proposed by Gred Ward.
-typedef CompactColourBias<250>  PhotonBias;         ///< Template tagging type identifying the bias used in the @ref GenericCompactColour specialization for photons.
+/// Generic template tagging type identifying the operating parameters for a @ref GenericCompactColour specialization.
+///
+/// @tparam BIAS                Bias to use for the exponent.
+///                             A value of 128 matches Greg Ward's original proposal.
+/// @tparam QUANTIZE_TO_NEAREST Whether quantization should use round-to-nearest mode, as opposed to rounding
+///                             towards zero and compensating upon decoding as in Greg Ward's original proposal.
+///
+template<int BIAS, bool QUANTIZE_TO_NEAREST>
+struct CompactColourParameters
+{
+    static const unsigned int kBias              = BIAS;
+    static const bool         kQuantizeToNearest = QUANTIZE_TO_NEAREST;
+};
+
+typedef CompactColourParameters<128,false>  RadianceHDRMode;    ///< Template tagging type identifying the parameters used in the @ref GenericCompactColour specialization originally proposed by Gred Ward.
+typedef CompactColourParameters<250,true>   PhotonMode;         ///< Template tagging type identifying the parameters used in the @ref GenericCompactColour specialization for photons.
 
 
 /// Highly generic template class to hold and process colours.
@@ -444,15 +441,16 @@
         }
 
         /// Construct from shared-exponent format.
-        template<typename BIAS_T2, typename CHANNEL_T2>
-        inline explicit GenericLinearColour(const GenericCompactColour<Model,BIAS_T2,CHANNEL_T2>& col)
-        {
-            typedef GenericCompactColour<Model,BIAS_T2,CHANNEL_T2> CompactColour;
+        template<typename MODE_T2, typename CHANNEL_T2>
+        inline explicit GenericLinearColour(const GenericCompactColour<Model,MODE_T2,CHANNEL_T2>& col)
+        {
+            typedef GenericCompactColour<Model,MODE_T2,CHANNEL_T2> CompactColour;
             if (col[CompactColour::kExp] > std::numeric_limits<typename CompactColour::Channel>::min())
             {
                 double expFactor = ldexp(1.0,(int)col[CompactColour::kExp]-(int)(CompactColour::kBias+8));
+                double quantizationFix = (CompactColour::kQuantizeToNearest? 0.0 : 0.5);
                 for (unsigned int i = 0; i < kChannels; i ++)
-                    mColour[i] = col[i] * expFactor;
+                    mColour[i] = (col.mData[i] + quantizationFix) * expFactor;
             }
             else
             {
@@ -476,7 +474,6 @@
                 mColour[i] = grey;
         }
 
-<<<<<<< HEAD
         /// Default assignment operator.
         inline GenericLinearColour& operator=(const GenericLinearColour& col) { SetEqual(col); return *this; }
 
@@ -494,25 +491,6 @@
             for (unsigned int i = 0; i < kChannels; i ++)
                 result += mColour[i];
             return result;
-=======
-        template<int BIAS, bool QUANTIZE_TO_NEAREST, typename T2>
-        inline explicit GenericRGBColour(const GenericRGBEColour<BIAS,QUANTIZE_TO_NEAREST,T2>& col)
-        {
-            if (col.mData[GenericRGBEColour<BIAS,QUANTIZE_TO_NEAREST,T2>::EXP] > std::numeric_limits<T2>::min())
-            {
-                double expFactor = ldexp(1.0,(int)col.mData[GenericRGBEColour<BIAS,QUANTIZE_TO_NEAREST,T2>::EXP]-(int)(BIAS+8));
-                double quantizationFix = (QUANTIZE_TO_NEAREST? 0.0 : 0.5);
-                mColour[RED]   = (col.mData[GenericRGBEColour<BIAS,QUANTIZE_TO_NEAREST,T2>::RED]   + quantizationFix) * expFactor;
-                mColour[GREEN] = (col.mData[GenericRGBEColour<BIAS,QUANTIZE_TO_NEAREST,T2>::GREEN] + quantizationFix) * expFactor;
-                mColour[BLUE]  = (col.mData[GenericRGBEColour<BIAS,QUANTIZE_TO_NEAREST,T2>::BLUE]  + quantizationFix) * expFactor;
-            }
-            else
-            {
-                mColour[RED]   = 0.0;
-                mColour[GREEN] = 0.0;
-                mColour[BLUE]  = 0.0;
-            }
->>>>>>> 79f6c9bf
         }
 
         /// Computes the sum of the channels' magnitudes.
@@ -725,31 +703,19 @@
         }
 
 
-<<<<<<< HEAD
         inline void SetClipped(const GenericLinearColour& src, Channel minc, Channel maxc)
-=======
-        inline GenericRGBColour Clipped(T minc, T maxc) const
->>>>>>> 79f6c9bf
         {
             for (unsigned int i = 0; i < kChannels; i ++)
                 mColour[i] = clip(src.mColour[i], minc, maxc);
         }
 
-<<<<<<< HEAD
         inline void SetClippedUpper(const GenericLinearColour& src, Channel maxc)
-=======
-        inline GenericRGBColour ClippedUpper(T maxc) const
->>>>>>> 79f6c9bf
         {
             for (unsigned int i = 0; i < kChannels; i ++)
                 mColour[i] = min(src.mColour[i], maxc);
         }
 
-<<<<<<< HEAD
         inline void SetClippedLower(const GenericLinearColour& src, Channel minc)
-=======
-        inline GenericRGBColour ClippedLower(T minc) const
->>>>>>> 79f6c9bf
         {
             for (unsigned int i = 0; i < kChannels; i ++)
                 mColour[i] = max(src.mColour[i], minc);
@@ -1072,7 +1038,7 @@
             return col * mFilter + COLOUR_T2(mTransm);
         }
 
-        inline GenericFilterTransm Clipped(Channel minc, Channel maxc)
+        inline GenericFilterTransm Clipped(Channel minc, Channel maxc) const
         {
             return GenericFilterTransm(pov_base::clip<Channel>(mFilter, minc, maxc),
                                        pov_base::clip<Channel>(mTransm, minc, maxc));
@@ -1171,7 +1137,7 @@
             return COLOUR_T2(mData);
         }
 
-        inline GenericTrans Clipped(Channel minc, Channel maxc)
+        inline GenericTrans Clipped(Channel minc, Channel maxc) const
         {
             return GenericTrans(mData.Clipped());
         }
@@ -1677,7 +1643,6 @@
         template<typename CHANNEL_T2>
         inline explicit GenericAttenuatingColour(const GenericPseudoColour<CHANNEL_T2>& col) : Parent(col) {}
 
-<<<<<<< HEAD
         inline explicit GenericAttenuatingColour(const GenericRGBColour<Channel>& col) :
 #if (POV_COLOUR_MODEL == 0)
             Parent(col)
@@ -1690,44 +1655,6 @@
 
         inline Channel  operator[](unsigned int i) const { return this->channel(i); }
         inline Channel& operator[](unsigned int i)       { return this->channel(i); }
-=======
-        inline void Set(T grey)
-        {
-            for (int i = 0; i < channels; i ++)
-                mColour[i] = grey;
-        }
-/*
-        inline void Set(T red, T green, T blue)
-        {
-            mColour[RED]   = red;
-            mColour[GREEN] = green;
-            mColour[BLUE]  = blue;
-        }
-*/
-        inline GenericColour Clipped(T minc, T maxc) const
-        {
-            GenericColour result;
-            for (int i = 0; i < channels; i ++)
-                result.mColour[i] = pov_base::clip<T>(mColour[i], minc, maxc);
-            return result;
-        }
-
-        inline GenericColour ClippedUpper(T maxc) const
-        {
-            GenericColour result;
-            for (int i = 0; i < channels; i ++)
-                result.mColour[i] = min(mColour[i], maxc);
-            return result;
-        }
-
-        inline GenericColour ClippedLower(T minc) const
-        {
-            GenericColour result;
-            for (int i = 0; i < channels; i ++)
-                result.mColour[i] = max(mColour[i], minc);
-            return result;
-        }
->>>>>>> 79f6c9bf
 
         using Parent::Sum;
         using Parent::SumAbs;
@@ -2046,116 +1973,80 @@
 /// @author Christoph Lipka
 /// @author Based on MegaPOV HDR code written by Mael and Christoph Hormann
 ///
-<<<<<<< HEAD
 /// @tparam MODEL_T     Tagging type identifying the colour model to use.
-/// @tparam BIAS_T      Tagging type identifying the bias to use for the exponent.
-///                     Should be a specialization of @ref CompactColourBias.
+/// @tparam PARAM_T     Tagging type identifying the bias to use for the exponent and the mode to use for quantization.
+///                     Should be a specialization of @ref CompactColourParameters.
 /// @tparam CHANNEL_T   Type to use for the colour components.
 ///                     Defaults to unsigned char.
 ///
-/// @remark While it would at first seem possible and easier to parameterize this template by the bias value itself,
-///         there are some subtle pitfalls associated with using integer template parameters that would make life more
-///         difficult in other places, so we're using a type instead to identify the bias to use.
-///
-template<typename MODEL_T, typename BIAS_T, typename CHANNEL_T>
+/// @remark While it would at first seem possible and easier to parameterize this template by the bias value and
+///         quantization mode themselves, there are some subtle pitfalls associated with using integer template
+///         parameters that would make life more difficult in other places, so we're using a type instead to identify
+///         the set of parameters to use.
+///
+template<typename MODEL_T, typename PARAM_T, typename CHANNEL_T>
 class GenericCompactColour
-=======
-/// @tparam BIAS                Bias to use for the exponent.
-///                             A value of 128 matches Greg Ward's original proposal.
-/// @tparam QUANTIZE_TO_NEAREST Whether quantization should use round-to-nearest mode, as opposed to rounding
-///                             towards zero and compensating upon decoding as in Greg Ward's original proposal.
-/// @tparam T                   Type to use for the colour components.
-///                             Defaults to unsigned char.
-///
-template<int BIAS, bool QUANTIZE_TO_NEAREST, typename T>
-class GenericRGBEColour
->>>>>>> 79f6c9bf
 {
     public:
 
         typedef MODEL_T   Model;
-        typedef BIAS_T    Bias;
+        typedef PARAM_T   Parameters;
         typedef CHANNEL_T Channel;
-        static const unsigned int kBias         = Bias::kBias;
-        static const unsigned int kChannels     = Model::kChannels;
-        static const unsigned int kCoefficients = Model::kChannels + 1;
-        static const unsigned int kExp          = Model::kChannels;
-
-<<<<<<< HEAD
-        typedef Channel Data[kCoefficients+1];
-=======
-        inline GenericRGBEColour()
-        {
-            SetToZero(mData);
-        }
->>>>>>> 79f6c9bf
+        typedef GenericLinearColour<MODEL_T,ColourChannel> ExpandedColour;
+
+        friend class ExpandedColour;
+
+        static const unsigned int kBias              = Parameters::kBias;
+        static const bool         kQuantizeToNearest = Parameters::kQuantizeToNearest;
+        static const unsigned int kChannels          = Model::kChannels;
+        static const unsigned int kCoefficients      = Model::kChannels + 1;
+        static const unsigned int kExp               = Model::kChannels;
+
+        typedef Channel Data[kCoefficients];
 
         /// Default constructor.
         inline GenericCompactColour()
         {
-            for (unsigned int i = 0; i < kChannels; i ++)
-                mData[i] = 0;
-            mData[kExp] = std::numeric_limits<Channel>::min();
+            SetToZero(mData);
         }
 
         /// Copy constructor.
         inline GenericCompactColour(const GenericCompactColour& col)
         {
-<<<<<<< HEAD
             for (unsigned int i = 0; i < kCoefficients; i ++)
                 mData[i] = col.mData[i];
-=======
-            if (QUANTIZE_TO_NEAREST)
-                Quantize(mData, RGBColour(red, green, blue), RGBColour(0.5));
+        }
+
+        /// Construct from standard-precision colour.
+        inline explicit GenericCompactColour(const ExpandedColour& col)
+        {
+            if (kQuantizeToNearest)
+                Quantize(mData, col, ExpandedColour(0.5));
             else
-                Quantize(mData, RGBColour(red, green, blue));
->>>>>>> 79f6c9bf
+                Quantize(mData, col);
         }
 
         /// Construct from standard-precision colour.
-        inline explicit GenericCompactColour(const GenericLinearColour<Model,ColourChannel>& col, ColourChannel dither = 0.0)
-        {
-<<<<<<< HEAD
-            double scaleFactor;
-            if (ComputeExponent(col, mData[kExp], scaleFactor))
+        inline explicit GenericCompactColour(const ExpandedColour& col, ColourChannel dither)
+        {
+            if (kQuantizeToNearest)
+                Quantize(mData, col, ExpandedColour(0.5 + dither));
+            else
+                Quantize(mData, col, ExpandedColour(dither));
+        }
+
+        /// Construct from standard-precision colour.
+        inline explicit GenericCompactColour(const ExpandedColour& col, const ExpandedColour& dither)
+        {
+            if (kQuantizeToNearest)
             {
+                ExpandedColour tmpDither = dither;
                 for (unsigned int i = 0; i < kChannels; i ++)
-                    mData[i] = clipToType<Channel>(floor(col.channel(i) * scaleFactor + 0.5 + dither));
+                    tmpDither.channel(i) += 0.5;
+                Quantize(mData, col, tmpDither);
             }
             else
-            {
-                for (unsigned int i = 0; i < kChannels; i ++)
-                    mData[i] = 0;
-            }
-=======
-            if (QUANTIZE_TO_NEAREST)
-                Quantize(mData, col, RGBColour(0.5));
-            else
-                Quantize(mData, col);
->>>>>>> 79f6c9bf
-        }
-
-        /// Construct from standard-precision colour.
-        inline explicit GenericCompactColour(const GenericLinearColour<Model,ColourChannel>& col, const GenericLinearColour<Model,ColourChannel>& dither)
-        {
-<<<<<<< HEAD
-            double scaleFactor;
-            if (ComputeExponent(col, mData[kExp], scaleFactor))
-            {
-                for (unsigned int i = 0; i < kChannels; i ++)
-                    mData[i] = clipToType<Channel>(floor(col.channel(i) * scaleFactor + 0.5 + dither.channel(i)));
-            }
-            else
-            {
-                for (unsigned int i = 0; i < kChannels; i ++)
-                    mData[i] = 0;
-            }
-=======
-            if (QUANTIZE_TO_NEAREST)
-                Quantize(mData, col, RGBColour(0.5) + dither);
-            else
                 Quantize(mData, col, dither);
->>>>>>> 79f6c9bf
         }
 
         inline const Data& operator*() const { return mData; } ///< Get direct data access for reading.
@@ -2168,18 +2059,10 @@
 
         Data mData;
 
-        inline static bool ComputeExponent(const GenericLinearColour<Model,ColourChannel>& col, Channel& biasedExponent, double& scaleFactor)
-        {
-<<<<<<< HEAD
-            ColourChannel maxChannel;
-            if (std::numeric_limits<Channel>::is_signed)
-                maxChannel = col.MaxAbs();
-            else
-                maxChannel = col.Max();
-=======
+        inline static bool ComputeExponent(const ExpandedColour& col, Channel& biasedExponent, double& scaleFactor)
+        {
             // Determine the magnitude of the colour value.
-            ColourChannel maxChannel = (std::numeric_limits<T>::is_signed ? col.MaxAbs() : col.Max());
->>>>>>> 79f6c9bf
+            ColourChannel maxChannel = (std::numeric_limits<Channel>::is_signed ? col.MaxAbs() : col.Max());
 
             if (maxChannel <= 1.0e-32) // TODO - magic number
             {
@@ -2189,42 +2072,33 @@
 
             int exponent;
             double maxChannelMantissa = frexp(maxChannel, &exponent);
-<<<<<<< HEAD
             biasedExponent = clipToType<Channel>(exponent + kBias);
-
-            if (biasedExponent != exponent + kBias)
-                maxChannelMantissa = ldexp(maxChannelMantissa, exponent + kBias - biasedExponent);
-
-            scaleFactor = (std::numeric_limits<Channel>::max() + 1.0) * maxChannelMantissa / maxChannel;
+            scaleFactor = ldexp(std::numeric_limits<Channel>::max() + 1.0, kBias-biasedExponent);
             return true;
         }
-};
-
-typedef GenericCompactColour<ColourModelRGB,RadianceHDRBias>    RadianceHDRColour;  ///< RGBE format as originally proposed by Greg Ward.
-typedef GenericCompactColour<ColourModelInternal,PhotonBias>    PhotonColour;       ///< RGBE format as adapted by Nathan Kopp for photon mapping.
-=======
-            biasedExponent = clipToType<T>(exponent + BIAS);
-            scaleFactor = ldexp(std::numeric_limits<T>::max() + 1.0, BIAS-biasedExponent);
-            return true;
-        }
-
-        inline static void SetToZero(DATA& data)
-        {
-            data[RED] = data[GREEN] = data[BLUE] = 0;
-            data[EXP] = std::numeric_limits<T>::min();
+
+        inline static void ComputeMantissa(ExpandedColour& colMantissa, const ExpandedColour& col, ColourChannel scaleFactor, const ExpandedColour& encOff)
+        {
+            for (unsigned int i = 0; i < kChannels; i ++)
+                colMantissa.channel(i) = col.channel(i) * scaleFactor + encOff.channel(i);
+        }
+
+        inline static void SetToZero(Data& data)
+        {
+            for (unsigned int i = 0; i < kChannels; i ++)
+                data[i] = 0;
+            data[kExp] = std::numeric_limits<Channel>::min();
         }
 
         /// @param[out] data    The quantized data.
         /// @param[in]  col     The colour to quantize.
-        inline static void Quantize(DATA& data, const RGBColour& col)
+        inline static void Quantize(Data& data, const ExpandedColour& col)
         {
             double scaleFactor;
-            if (ComputeExponent(col, data[EXP], scaleFactor))
+            if (ComputeExponent(col, data[kExp], scaleFactor))
             {
-                RGBColour colMantissa = col * scaleFactor;
-                data[RED]   = clipToType<T>(floor(colMantissa.red()));
-                data[GREEN] = clipToType<T>(floor(colMantissa.green()));
-                data[BLUE]  = clipToType<T>(floor(colMantissa.blue()));
+                for (unsigned int i = 0; i < kChannels; i ++)
+                    data[i] = clipToType<Channel>(floor(col.channel(i) * scaleFactor));
             }
             else
                 SetToZero(data);
@@ -2233,48 +2107,47 @@
         /// @param[out] data    The quantized data.
         /// @param[in]  col     The colour to quantize.
         /// @param[in]  encOff  An offset to add to the mantissa before quantization.
-        inline static void Quantize(DATA& data, const RGBColour& col, const RGBColour& encOff)
+        inline static void Quantize(Data& data, const ExpandedColour& col, const ExpandedColour& encOff)
         {
             double scaleFactor;
-            if (ComputeExponent(col, data[EXP], scaleFactor))
+            if (ComputeExponent(col, data[kExp], scaleFactor))
             {
-                RGBColour colMantissa = col * scaleFactor + encOff;
+                ExpandedColour colMantissa;
+                ComputeMantissa(colMantissa, col, scaleFactor, encOff);
 
                 // The additional encoding offset might have resulted in one of the mantissas to exceed the maximum,
                 // or make all drop below half the maximum; in both cases we want to adjust the exponent and mantissas
                 // accordingly.
-                ColourChannel maxChannel = (std::numeric_limits<T>::is_signed ? colMantissa.MaxAbs() : colMantissa.Max());
-                if (maxChannel > std::numeric_limits<T>::max())
+                ColourChannel maxChannel = (std::numeric_limits<Channel>::is_signed ? colMantissa.MaxAbs() : colMantissa.Max());
+                if (maxChannel > std::numeric_limits<Channel>::max())
                 {
-                    if (data[EXP] < std::numeric_limits<T>::max())
+                    if (data[kExp] < std::numeric_limits<Channel>::max())
                     {
-                        data[EXP] ++;
+                        data[kExp] ++;
                         scaleFactor *= 0.5;
-                        colMantissa = col * scaleFactor + encOff;
+                        ComputeMantissa(colMantissa, col, scaleFactor, encOff);
                     }
                 }
-                else if (maxChannel * 2.0 <= std::numeric_limits<T>::max())
+                else if (maxChannel * 2.0 <= std::numeric_limits<Channel>::max())
                 {
-                    if (data[EXP] > std::numeric_limits<T>::min())
+                    if (data[kExp] > std::numeric_limits<Channel>::min())
                     {
-                        data[EXP] --;
+                        data[kExp] --;
                         scaleFactor *= 2.0;
-                        colMantissa = col * scaleFactor + encOff;
+                        ComputeMantissa(colMantissa, col, scaleFactor, encOff);
                     }
                 }
 
-                data[RED]   = clipToType<T>(floor(colMantissa.red()));
-                data[GREEN] = clipToType<T>(floor(colMantissa.green()));
-                data[BLUE]  = clipToType<T>(floor(colMantissa.blue()));
+                for (unsigned int i = 0; i < kChannels; i ++)
+                    data[i] = clipToType<Channel>(floor(colMantissa.channel(i)));
             }
             else
                 SetToZero(data);
         }
 };
 
-typedef GenericRGBEColour<128,false>    RadianceHDRColour;  ///< RGBE format as originally proposed by Greg Ward.
-typedef GenericRGBEColour<250,true>     PhotonColour;       ///< RGBE format as adapted by Nathan Kopp for photon mapping.
->>>>>>> 79f6c9bf
+typedef GenericCompactColour<ColourModelRGB,RadianceHDRMode>    RadianceHDRColour;  ///< RGBE format as originally proposed by Greg Ward.
+typedef GenericCompactColour<ColourModelInternal,PhotonMode>    PhotonColour;       ///< RGBE format as adapted by Nathan Kopp for photon mapping.
 
 }
 
