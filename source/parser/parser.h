//******************************************************************************
///
/// @file parser/parser.h
///
/// Declarations related to the parser.
///
/// This header file is included by virtually all parser C++ files in POV-Ray.
///
/// @copyright
/// @parblock
///
/// Persistence of Vision Ray Tracer ('POV-Ray') version 3.8.
/// Copyright 1991-2018 Persistence of Vision Raytracer Pty. Ltd.
///
/// POV-Ray is free software: you can redistribute it and/or modify
/// it under the terms of the GNU Affero General Public License as
/// published by the Free Software Foundation, either version 3 of the
/// License, or (at your option) any later version.
///
/// POV-Ray is distributed in the hope that it will be useful,
/// but WITHOUT ANY WARRANTY; without even the implied warranty of
/// MERCHANTABILITY or FITNESS FOR A PARTICULAR PURPOSE.  See the
/// GNU Affero General Public License for more details.
///
/// You should have received a copy of the GNU Affero General Public License
/// along with this program.  If not, see <http://www.gnu.org/licenses/>.
///
/// ----------------------------------------------------------------------------
///
/// POV-Ray is based on the popular DKB raytracer version 2.12.
/// DKBTrace was originally written by David K. Buck.
/// DKBTrace Ver 2.0-2.12 were written by David K. Buck & Aaron A. Collins.
///
/// @endparblock
///
//******************************************************************************

#ifndef POVRAY_PARSER_PARSE_H
#define POVRAY_PARSER_PARSE_H

// Module config header file must be the first file included within POV-Ray unit header files
#include "parser/configparser.h"

#include <string>

#include "base/image/image.h"
#include "base/messenger.h"
#include "base/stringutilities.h"
#include "base/textstream.h"
#include "base/textstreambuffer.h"

#include "core/material/blendmap.h"
#include "core/material/pigment.h"
#include "core/material/warp.h"
#include "core/scene/camera.h"

#include "parser/fncode.h"
#include "parser/reservedwords.h"
#include "parser/rawtokenizer.h"

#include "backend/support/task.h"

namespace pov
{

class Blob_Element;
struct ContainedByShape;
struct Fog_Struct;
struct GenericSpline;
class ImageData;
class Mesh;
struct PavementPattern;
struct Rainbow_Struct;
class SceneData;
struct Skysphere_Struct;
struct TilingPattern;
struct TrueTypeFont;

}

namespace pov_parser
{

using namespace pov_base;
using namespace pov;

const int MAX_BRACES = 200;

const int MAX_NUMBER_OF_TABLES = 100;
const int TOKEN_OVERFLOW_RESET_COUNT = 2500;
const int MAX_PARAMETER_LIST = 56;

const int COND_STACK_SIZE = 200;

// needs to be a power of two
const int MAX_STRING_LEN_FAST = 256;
// this needs to be usable as bit mask, so keep it MAX_STRING_LEN_FAST - 1
const int MAX_STRING_LEN_MASK = (MAX_STRING_LEN_FAST - 1);

const int SYM_TABLE_SIZE = 257;

typedef struct Sym_Table_Entry SYM_ENTRY;
typedef unsigned short SymTableEntryRefCount;

// Special symbol tables
enum {
    SYM_TABLE_RESERVED = 0,        // reserved words
    SYM_TABLE_GLOBAL,              // identifiers declared using #declare (or #local in top-level file), #function, #macro, etc.
};

/// Structure holding information about a symbol
struct Sym_Table_Entry
{
    SYM_ENTRY *next;            ///< Reference to next symbol with same hash
    char *Token_Name;           ///< Symbol name
    char *Deprecation_Message;  ///< Warning to print if the symbol is deprecated
    void *Data;                 ///< Reference to the symbol value
    TokenId Token_Number;       ///< Unique ID of this symbol
    bool deprecated      : 1;
    bool deprecatedOnce  : 1;
    bool deprecatedShown : 1;
    SymTableEntryRefCount ref_count; ///< normally 1, but may be greater when passing symbols out of macros
};

/*****************************************************************************
* Global preprocessor defines
******************************************************************************/

/* Here we create our own little language for doing the parsing.  It
  makes the code easier to read. */

#define EXPECT { int Exit_Flag; Exit_Flag = false; \
    while (!Exit_Flag) {Get_Token();  switch (mToken.Token_Id) {
#define EXPECT_ONE { int Exit_Flag; Exit_Flag = false; \
    {Get_Token();  switch (mToken.Token_Id) {
#define CASE(x) case x:
#define CASE2(x, y) case x: case y:
#define CASE3(x, y, z) case x: case y: case z:
#define CASE4(w, x, y, z) case w: case x: case y: case z:
#define CASE5(v, w, x, y, z) case v: case w: case x: case y: case z:
#define CASE6(u, v, w, x, y, z) case u: case v: case w: case x: case y: case z:
#define END_CASE break;
#define EXIT Exit_Flag = true;
#define OTHERWISE default:
#define END_EXPECT } } }
#define GET(x) Get_Token(); if (mToken.Token_Id != x) Parse_Error (x);
#define ALLOW(x) Get_Token(); if (mToken.Token_Id != x) Unget_Token();
#define UNGET Unget_Token();

#define CASE_FLOAT CASE2 (LEFT_PAREN_TOKEN,FLOAT_FUNCT_TOKEN)\
    CASE4 (PLUS_TOKEN,DASH_TOKEN,FUNCT_ID_TOKEN,EXCLAMATION_TOKEN) \
    UNGET

#define CASE_VECTOR CASE3 (VECTFUNCT_ID_TOKEN,VECTOR_FUNCT_TOKEN,LEFT_ANGLE_TOKEN) \
    CASE5 (U_TOKEN,V_TOKEN,UV_ID_TOKEN,VECTOR_4D_ID_TOKEN,SPLINE_ID_TOKEN) \
    CASE_FLOAT /* NOTE this has an UNGET in it! */

#define CASE_COLOUR CASE3 (COLOUR_TOKEN,COLOUR_KEY_TOKEN,COLOUR_ID_TOKEN) \
    UNGET

/*
CASE_EXPRESS is a CASE_COLOUR w/o an UNGET and a CASE_VECTOR (w/unget)

   NOTE: you cannot use CASE_VECTOR followed by CASE_COLOUR or vice-versa, because
         they both contain an UNGET which will cause problems!
*/
#define CASE_EXPRESS CASE3 (COLOUR_TOKEN,COLOUR_KEY_TOKEN,COLOUR_ID_TOKEN) \
    CASE_VECTOR /* NOTE this has an UNGET in it! */


struct ExperimentalFlags
{
    bool    backsideIllumination    : 1;
    bool    functionHf              : 1;
    bool    meshCamera              : 1;
    bool    objImport               : 1;
    bool    slopeAltitude           : 1;
    bool    spline                  : 1;
    bool    subsurface              : 1;
    bool    tiff                    : 1;
    bool    userDefinedCamera       : 1;

    ExperimentalFlags() :
        backsideIllumination(false),
        functionHf(false),
        meshCamera(false),
        objImport(false),
        slopeAltitude(false),
        spline(false),
        subsurface(false),
        tiff(false),
        userDefinedCamera(false)
    {}
};

struct BetaFlags
{
    bool    realTimeRaytracing  : 1;
    bool    videoCapture        : 1;

    BetaFlags() :
        realTimeRaytracing(false),
        videoCapture(false)
    {}
};

/*****************************************************************************
* Global typedefs
******************************************************************************/

class Parser : public SceneTask
{
    private:

        struct SYM_TABLE;

    public:

        class DebugTextStreamBuffer : public TextStreamBuffer
        {
            public:
                DebugTextStreamBuffer(GenericMessenger& m);
                ~DebugTextStreamBuffer();
            protected:
                virtual void lineoutput(const char *str, unsigned int chars);
                virtual void directoutput(const char *str, unsigned int chars);

                GenericMessenger& mMessenger;
        };

        DebugTextStreamBuffer Debug_Message_Buffer;

        // tokenize.h/tokenize.cpp

        /// Structure holding information about the current token
        struct Token_Struct : MessageContext
        {
            RawToken raw;
            ConstSourcePtr sourceFile;
            TokenId Token_Id;                               ///< reserved token (or token group) ID, or unique identifier ID
            TokenId Function_Id;                            ///< token type ID, in case Token_Id is an identifier ID
            int context;                                    ///< context the token is local to (i.e., table index)
            DBL Token_Float;                                ///< token value (if it is a float literal)
            bool Unget_Token, End_Of_File;
            void *Data;                                     ///< reference to token value (if it is a non-float identifier)
            TokenId *NumberPtr;
            void **DataPtr;
            SYM_TABLE *table;                               ///< table or dictionary the token references an element of
            bool is_array_elem          : 1;                ///< true if token is actually an array element reference
            bool is_mixed_array_elem    : 1;                ///< true if token is actually a mixed-type array element reference
            bool is_dictionary_elem     : 1;                ///< true if token is actually a dictionary element reference

            virtual UCS2String GetFileName() const override { return sourceFile->Name(); }
            virtual POV_LONG GetLine() const override { return raw.lexeme.position.line; }
            virtual POV_LONG GetColumn() const override { return raw.lexeme.position.column; }
            virtual POV_OFF_T GetOffset() const override { return raw.lexeme.position.offset; }
        };

        struct LValue
        {
            TokenId*     numberPtr;
            void**       dataPtr;
            TokenId      previous;
            SYM_ENTRY*   symEntry;
            bool         allowRedefine : 1;
            bool         optional      : 1;
        };

        Token_Struct mToken;

        struct MacroParameter
        {
            char*   name;
            bool    optional;
        };

        struct Macro
        {
            Macro(const char *);
            ~Macro();
            char *Macro_Name;
            RawTokenizer::ColdBookmark source;
            LexemePosition endPosition; ///< The position _after_ the `#` in the terminating `#end` directive.
            vector<MacroParameter> parameters;
            unsigned char *Cache;
            size_t CacheSize;
        };

        struct POV_ARRAY
        {
            int Dims;
            TokenId Type;
            int Sizes[5];
            int Mags[5];
            vector<void*> DataPtrs;
            vector<TokenId> Types;
            bool resizable;
        };

        struct POV_PARAM
        {
            TokenId *NumberPtr;
            void **DataPtr;
        };

        struct DATA_FILE
        {
            shared_ptr<RawTokenizer>    inTokenizer;
            RawToken                    inToken;
            shared_ptr<pov_base::OTextStream> Out_File;
            bool inUngetToken   : 1;
            bool busyParsing    : 1; ///< `true` if parsing a statement related to the file, `false` otherwise.

            bool ReadNextToken()
            {
                POV_PARSER_ASSERT(inTokenizer != nullptr);
                if (!inUngetToken && !inTokenizer->GetNextToken(inToken))
                {
                    inToken.id = END_OF_FILE_TOKEN;
                    return false;
                }
                inUngetToken = false;
                return true;
            }
            void UnReadToken()
            {
                POV_PARSER_ASSERT(!inUngetToken);
                if (inToken.id != END_OF_FILE_TOKEN)
                    inUngetToken = true;
            }

            DATA_FILE() : inUngetToken(false), busyParsing(false) {}
        };

        // constructor
        Parser(shared_ptr<BackendSceneData> sd, bool useclock, DBL clock, size_t seed);

        ~Parser();

        void Run();
        void Stopped();
        void Finish();
        void Cleanup(void);

        inline TraceThreadData *GetParserDataPtr() { return reinterpret_cast<TraceThreadData *>(GetDataPtr()); }

        // parse.h/parse.cpp
        void Parse_Error (TokenId Token_Id);
        void Found_Instead_Error (const char *exstr, const char *extokstr);
        bool Parse_Begin (TokenId tokenId, bool mandatory);
        void Parse_End (TokenId openTokenId, TokenId expectTokenId);
        inline bool Parse_Begin (bool mandatory = true) { return Parse_Begin(LEFT_CURLY_TOKEN, mandatory); }
        inline void Parse_End (void) { Parse_End(LEFT_CURLY_TOKEN, RIGHT_CURLY_TOKEN); }
        inline bool Parse_Paren_Begin (bool mandatory = true) { return Parse_Begin(LEFT_PAREN_TOKEN, mandatory); }
        inline void Parse_Paren_End (void) { Parse_End(LEFT_PAREN_TOKEN, RIGHT_PAREN_TOKEN); }
        inline bool Parse_Angle_Begin (bool mandatory = true) { return Parse_Begin(LEFT_ANGLE_TOKEN, mandatory); }
        inline void Parse_Angle_End (void) { Parse_End(LEFT_ANGLE_TOKEN, RIGHT_ANGLE_TOKEN); }
        inline bool Parse_Square_Begin (bool mandatory = true) { return Parse_Begin(LEFT_SQUARE_TOKEN, mandatory); }
        inline void Parse_Square_End (void) { Parse_End(LEFT_SQUARE_TOKEN, RIGHT_SQUARE_TOKEN); }
        bool Parse_Comma (void);
        bool Peek_Token (TokenId tokenId);
        void Parse_Semi_Colon (bool force_semicolon);
        void Destroy_Frame (void);
        void MAError (const char *str, long size);
        void Warn_State (TokenId Token_Id, TokenId Type);
        void Only_In (const char *s1,const char *s2);
        void Not_With (const char *s1,const char *s2);
        void Warn_Compat (bool definite, const char *sym);
        void Link_Textures (TEXTURE **Old_Texture, TEXTURE *New_Texture);

        /// @note This method includes an implied `Parse_End()`.
        ObjectPtr Parse_Object_Mods (ObjectPtr Object);

        ObjectPtr Parse_Object (void);
        void Parse_Bound_Clip (vector<ObjectPtr>& objects, bool notexture = true);
        void Parse_Default (void);
        void Parse_Declare (bool is_local, bool after_hash);
        void Parse_Matrix (MATRIX Matrix);
        void Destroy_Ident_Data (void *Data, int Type);
        bool PassParameterByReference (int oldTableIndex);
        bool Parse_RValue (TokenId Previous, TokenId *NumberPtr, void **DataPtr, SYM_ENTRY *sym, bool ParFlag, bool SemiFlag, bool is_local, bool allow_redefine, bool allowUndefined, int old_table_index);
        const char *Get_Token_String (TokenId Token_Id);
        void Test_Redefine(TokenId Previous, TokenId *NumberPtr, void *Data, bool allow_redefine = true);
        void Expectation_Error(const char *);
        void *Copy_Identifier(void *Data, int Type);
        TRANSFORM *Parse_Transform(TRANSFORM *Trans = nullptr);
        TRANSFORM *Parse_Transform_Block(TRANSFORM *New = nullptr);
        char *Get_Reserved_Words (const char *additional_words);

        void SendFatalError(Exception& e);

        void Warning(const char *format,...);
        void Warning(WarningLevel level, const char *format,...);
        void VersionWarning(unsigned int sinceVersion, const char *format,...);
        void PossibleError(const char *format,...);
        void Error(const char *format,...);
        void Error(const MessageContext& loc, const char *format, ...);
        void ErrorInfo(const MessageContext& loc, const char *format,...);

        int Debug_Info(const char *format,...);
        void FlushDebugMessageBuffer();

        // NK layers - 1999 July 10 - for backwards compatibility with layered textures
        static void Convert_Filter_To_Transmit(PIGMENT *Pigment);
        static void Convert_Filter_To_Transmit(GenericPigmentBlendMap *pBlendMap);

        /// @param[in]  formalFileName  Name by which the file is known to the user.
        /// @param[out] actualFileName  Name by which the file is known to the parsing computer.
        shared_ptr<IStream> Locate_File(const UCS2String& formalFileName, unsigned int stype, UCS2String& actualFileName, bool err_flag = false);

        OStream *CreateFile(const UCS2String& filename, unsigned int stype, bool append);
        Image *Read_Image(int filetype, const UCS2 *filename, const Image::ReadOptions& options);

        // tokenize.h/tokenize.cpp
        void Get_Token (void);
        void Unget_Token (void);
        void Parse_Directive (int After_Hash);
#if POV_DEBUG
        void Parse_Breakpoint();
#endif
        void Open_Include (void);
        void IncludeHeader(const UCS2String& temp);
        void pre_init_tokenizer (void);
        void Initialize_Tokenizer (void);
        void Terminate_Tokenizer (void);
        void CheckFileSignature();
        SYM_ENTRY *Add_Symbol (SYM_TABLE *table, const char *Name,TokenId Number);
        SYM_ENTRY *Add_Symbol (int Index,const char *Name,TokenId Number);
        POV_ARRAY *Parse_Array_Declare (void);
        SYM_TABLE *Parse_Dictionary_Declare();
        SYM_ENTRY *Create_Entry (const char *Name, TokenId Number, bool copyName);
        SYM_ENTRY *Copy_Entry (const SYM_ENTRY *);
        void Acquire_Entry_Reference (SYM_ENTRY *Entry);
        void Release_Entry_Reference (SYM_TABLE *table, SYM_ENTRY *Entry);
        SYM_ENTRY *Destroy_Entry (SYM_ENTRY *Entry, bool destroyName);
        bool Parse_Ifdef_Param ();
        int Parse_For_Param (UTF8String&, DBL*, DBL*);

        // parstxtr.h/parstxtr.cpp
        TEXTURE *Parse_Texture (void);
        void Parse_Pigment (PIGMENT **);
        void Parse_Tnormal (TNORMAL **);
        void Parse_Finish (FINISH **);
        void Parse_Media (vector<Media>&);
        void Parse_Interior (InteriorPtr&);
        void Parse_Media_Density_Pattern (PIGMENT **);
        void Parse_Media_Density_Pattern (vector<PIGMENT*>&);
        Fog_Struct *Parse_Fog (void);
        Rainbow_Struct *Parse_Rainbow (void);
        Skysphere_Struct *Parse_Skysphere(void);
        ImageData *Parse_Image (int LegalTypes, bool GammaCorrect = false);
        SimpleGammaCurvePtr Parse_Gamma (void);
        void Parse_Material(MATERIAL *);
        void Parse_PatternFunction(TPATTERN *);

        // express.h/express.cpp
        void Parse_Colour (RGBFTColour& colour, bool expectFT = true);
        void Parse_Colour (TransColour& colour, bool expectFT = true);
        void Parse_Colour (RGBColour& colour);
        void Parse_Colour (MathColour& colour);
        void Parse_Wavelengths (MathColour& colour);
        template<typename DATA_T> void Parse_BlendMapData (BlendMapTypeId Blend_Type, DATA_T& rData);
        template<typename MAP_T> shared_ptr<MAP_T> Parse_Blend_Map (BlendMapTypeId Blend_Type, int Pat_Type);
        template<typename MAP_T> shared_ptr<MAP_T> Parse_Colour_Map (void);
        template<typename DATA_T> void Parse_BlendListData (BlendMapTypeId Blend_Type, DATA_T& rData);
        template<typename DATA_T> void Parse_BlendListData_Default (const ColourBlendMapData& Def_Entry, BlendMapTypeId Blend_Type, DATA_T& rData);
        template<typename MAP_T> shared_ptr<MAP_T> Parse_Blend_List (int Count, ColourBlendMapConstPtr Def_Map, BlendMapTypeId Blend_Type);
        template<typename MAP_T> shared_ptr<MAP_T> Parse_Item_Into_Blend_List (BlendMapTypeId Blend_Type);
        GenericSpline *Parse_Spline (void);

        /// Parses a FLOAT.
        DBL Parse_Float (void);

        /// Parses an optional FLOAT.
        DBL Allow_Float (DBL defval);

        /// Parses a FLOAT as an integer value.
        int Parse_Int(const char* parameterName = nullptr);

        /// Parses a FLOAT as an integer value with a given minimum.
        int Parse_Int_With_Minimum(int minValue, const char* parameterName = nullptr);

        /// Parses a FLOAT as an integer value with a given range.
        int Parse_Int_With_Range(int minValue, int maxValue, const char* parameterName = nullptr);

        /// Parses a FLOAT as a boolean value.
        bool Parse_Bool(const char* parameterName = nullptr);

        int Allow_Vector (Vector3d& Vect);
        void Parse_UV_Vect (Vector2d& UV_Vect);
        void Parse_Vector (Vector3d& Vector);
        void Parse_Vector4D (VECTOR_4D Vector);
<<<<<<< HEAD
        int Parse_Unknown_Vector (EXPRESS& Express, bool allow_identifier = false, bool *had_identifier = nullptr);
=======
        int Parse_Unknown_Vector(EXPRESS& Express, bool allow_identifier = false, bool *had_identifier = nullptr);
>>>>>>> 8c1eb72b
        void Parse_Scale_Vector (Vector3d& Vector);
        DBL Parse_Float_Param (void);
        void Parse_Float_Param2 (DBL *Val1, DBL *Val2);
        void Init_Random_Generators (void);
        void Destroy_Random_Generators (void);

        // function.h/function.cpp
        FUNCTION_PTR Parse_Function(void);
        FUNCTION_PTR Parse_FunctionContent(void);
        FUNCTION_PTR Parse_FunctionOrContent(void);
        void Parse_FunctionOrContentList(GenericScalarFunctionPtr* apFn, unsigned int count, bool mandatory = true);
        FUNCTION_PTR Parse_DeclareFunction(TokenId *token_id, const char *fn_name, bool is_local);
        intrusive_ptr<FunctionVM> GetFunctionVM() const;

        // parsestr.h/parsestr.cpp
        char *Parse_C_String(bool pathname = false);
        UCS2 *Parse_String(bool pathname = false, bool require = true);
        std::string Parse_ASCIIString(bool pathname = false, bool require = true);
        UCS2String Parse_UCS2String(bool pathname = false, bool require = true);

        UCS2 *String_Literal_To_UCS2(const char *str);
        UCS2 *String_To_UCS2(const char *str);
        char *UCS2_To_String(const UCS2 *str);

        static UCS2 *UCS2_strcat(UCS2 *s1, const UCS2 *s2);
        static int UCS2_strlen(const UCS2 *str);
        static int UCS2_strcmp(const UCS2 *s1, const UCS2 *s2);
        static void UCS2_strcpy(UCS2 *s1, const UCS2 *s2);
        static void UCS2_strncpy(UCS2 *s1, const UCS2 *s2, int n);
        void UCS2_strupr(UCS2 *str); // not static because it may issue a parse warning
        void UCS2_strlwr(UCS2 *str); // not static because it may issue a parse warning
        static UCS2 *UCS2_strdup(const UCS2 *s);

        // fnsyntax.h/fnsyntax.cpp
        bool expr_noop(ExprNode *&current, int stage, int op);
        bool expr_grow(ExprNode *&current, int stage, int op);
        bool expr_call(ExprNode *&current, int stage, int op);
        bool expr_put(ExprNode *&current, int stage, int op);
        bool expr_new(ExprNode *&current, int stage, int op);
        bool expr_ret(ExprNode *&current, int stage, int op);
        bool expr_err(ExprNode *&current, int stage, int op);

        shared_ptr<BackendSceneData> backendSceneData; // TODO FIXME HACK - make private again once Locate_Filename is fixed [trf]
        shared_ptr<SceneData> sceneData;

    private:

        struct BraceStackEntry : LexemePosition, MessageContext
        {
            TokenId         openToken;
            ConstSourcePtr  file;
            BraceStackEntry(const Token_Struct& token) : LexemePosition(token.raw.lexeme.position), openToken(token.Token_Id), file(token.sourceFile) {}
            virtual UCS2String GetFileName() const override { return file->Name(); }
            virtual POV_LONG GetLine() const override { return line; }
            virtual POV_LONG GetColumn() const override { return column; }
            virtual POV_OFF_T GetOffset() const override { return offset; }
        };

        intrusive_ptr<FunctionVM> mpFunctionVM;
        FPUContext *fnVMContext;

        bool Had_Max_Trace_Level;
        int Max_Trace_Level;

        ExperimentalFlags mExperimentalFlags;
        BetaFlags mBetaFeatureFlags;

        DBL clockValue;
        bool useClock;

        // parse.h/parse.cpp
        bool Not_In_Default;
        bool Ok_To_Declare;
        bool LValue_Ok;

        /// true if a #version statement is being parsed
        bool parsingVersionDirective;

        vector<BraceStackEntry> maBraceStack;
        bool Destroying_Frame;

        Camera Default_Camera;

        // tokenize.h/tokenize.cpp
        typedef enum cond_type
        {
            ROOT_COND=0,            ///< no conditionals, loops or macros pending
            BUSY_COND,              ///< busy parsing the actual conditional or loop statement
            WHILE_COND,             ///< executing a `#while` loop body
            FOR_COND,               ///< executing a `#for` loop body
            IF_TRUE_COND,           ///< executing an `#if` body
            IF_FALSE_COND,          ///< skipping an `#if` body to execute any `#else` or `#elseif` body
            ELSE_COND,              ///< executing an '#else` body
            SWITCH_COND,            ///< executing a `#switch` body
            CASE_TRUE_COND,         ///< executing a `#case` or `#range` body
            CASE_FALSE_COND,        ///< skipping a `#case` or `#range` body to execute a later one
            SKIP_TIL_END_COND,      ///< skipping a conditional or loop body until a matching `#end`
            INVOKING_MACRO_COND,    ///< executing a `#macro` body
            DECLARING_MACRO_COND    ///< skipping a `#macro` body during its declaration
        } COND_TYPE;

        struct SYM_TABLE
        {
            SYM_ENTRY *Table[SYM_TABLE_SIZE];
            bool namesAreCopies;
        };

        SYM_TABLE *Tables[MAX_NUMBER_OF_TABLES];

        int Table_Index;

        POV_LONG last_progress;

        POV_LONG Current_Token_Count; // This variable really counts tokens! [trf]

        int token_count; // WARNING: This variable has very little to do with counting tokens! [trf]

        int line_count;

        vector<RawTokenizer::HotBookmark> maIncludeStack;

        struct CS_ENTRY
        {
            COND_TYPE Cond_Type;
            DBL Switch_Value;
            RawTokenizer::HotBookmark returnToBookmark;
            bool Macro_Same_Flag;
            bool Switch_Case_Ok_Flag;
            Macro *PMac;
            UTF8String Loop_Identifier;
            DBL For_Loop_End;
            DBL For_Loop_Step;
            CS_ENTRY() : Cond_Type(BUSY_COND), PMac(nullptr) {}
            ~CS_ENTRY() {}
        };

        vector<CS_ENTRY> Cond_Stack;
        bool Skipping, Inside_Ifdef, Inside_MacroDef, Parsing_Directive, parseRawIdentifiers, parseOptionalRValue;

        bool Got_EOF; // WARNING: Changes to the use of this variable are very dangerous as it is used in many places assuming certain non-obvious side effects! [trf]

        TokenId Conversion_Util_Table[TOKEN_COUNT];

        RawTokenizer    mTokenizer;
        RawToken        mPendingRawToken;
        bool            mHavePendingRawToken;

        // parstxtr.h/parstxtr.cpp
        TEXTURE *Default_Texture;

        // express.h/express.cpp
        short Have_Vector;
        unsigned int Number_Of_Random_Generators;
        unsigned int *next_rand;

        bool Allow_Identifier_In_Call, Identifier_In_Call;

        size_t MaxCachedMacroSize;

        // parse.h/parse.cpp
        void Frame_Init(void);
        void InitDefaults(int version);
        void Parse_Coeffs(int order, DBL *Coeffs);

        ObjectPtr Parse_Bicubic_Patch(void);
        ObjectPtr Parse_Blob(void);
        ObjectPtr Parse_Box(void);
        ObjectPtr Parse_Cone(void);
        ObjectPtr Parse_CSG(int CSG_Type);
        ObjectPtr Parse_Light_Group(void);
        ObjectPtr Parse_Cylinder(void);
        ObjectPtr Parse_Disc(void);
        ObjectPtr Parse_Julia_Fractal(void);
        ObjectPtr Parse_HField(void);
        ObjectPtr Parse_Lathe(void);
        ObjectPtr Parse_Lemon();
        ObjectPtr Parse_Light_Source();

        /// @note This method includes an implied `Parse_End()`.
        ObjectPtr Parse_Object_Id();

        ObjectPtr Parse_Ovus();
        ObjectPtr Parse_Plane();
        ObjectPtr Parse_Poly(int order);
        ObjectPtr Parse_Polynom();
        ObjectPtr Parse_Polygon();
        ObjectPtr Parse_Prism();
        ObjectPtr Parse_Quadric();
        ObjectPtr Parse_Smooth_Triangle();
        ObjectPtr Parse_Sor();
        ObjectPtr Parse_Sphere();
        ObjectPtr Parse_Superellipsoid();
        ObjectPtr Parse_Torus();
        ObjectPtr Parse_Triangle();
        ObjectPtr Parse_Mesh();
        ObjectPtr Parse_Mesh2();

#if POV_PARSER_EXPERIMENTAL_OBJ_IMPORT
        void Parse_Obj (Mesh*);
#endif
        void Parse_Mesh1 (Mesh*);
        void Parse_Mesh2 (Mesh*);

        TEXTURE *Parse_Mesh_Texture(TEXTURE **t2, TEXTURE **t3);
        ObjectPtr Parse_TrueType(void);
        void Parse_Blob_Element_Mods(Blob_Element *Element);

        TrueTypeFont *OpenFontFile(const char *asciifn, const int font_id);

        void Parse_Mesh_Camera (Camera& Cam);
        void Parse_User_Defined_Camera (Camera& Cam);
        void Parse_Camera(Camera& Cam);
        bool Parse_Camera_Mods(Camera& Cam);
        void Parse_Frame();

        void Link(ObjectPtr New_Object, vector<ObjectPtr>& Object_List_Root);
        void Link_To_Frame(ObjectPtr Object);
        void Post_Process(ObjectPtr Object, ObjectPtr Parent);

        void Parse_Global_Settings();
        void Global_Setting_Warn();

        void Set_CSG_Children_Flag(ObjectPtr, unsigned int, unsigned int, unsigned int);
        void Set_CSG_Tree_Flag(ObjectPtr, unsigned int, int);

        ObjectPtr Parse_Isosurface();
        ObjectPtr Parse_Parametric();
        void ParseContainedBy(shared_ptr<ContainedByShape>& container, ObjectPtr obj);

        ObjectPtr Parse_Sphere_Sweep(void);
        int Parse_Three_UVCoords(Vector2d& UV1, Vector2d& UV2, Vector2d& UV3);

        void SignalProgress(POV_LONG elapsedTime, POV_LONG tokenCount);

        // tokenize.h/tokenize.cpp
        void UngetRawToken(const RawToken& rawToken);
        bool GetRawToken(RawToken& rawToken, bool fastForwardToDirective);
        bool PeekRawToken(RawToken& rawToken);
        void Read_Symbol(const RawToken& rawToken);
        SYM_ENTRY *Find_Symbol (const SYM_TABLE *table, const char *s, int hash);
        SYM_ENTRY *Find_Symbol (const SYM_TABLE *table, const char *s);
        SYM_ENTRY *Find_Symbol (int index, const char *s);
        SYM_ENTRY *Find_Symbol (const char *s);
        void Skip_Tokens (COND_TYPE cond);
        void Break (void);

        int get_hash_value (const char *s);
<<<<<<< HEAD
        inline void Write_Token(const RawToken& rawToken, SYM_TABLE *table = nullptr);
        inline void Write_Token(TokenId Token_Id, const RawToken& rawToken, SYM_TABLE *table = nullptr);
=======
        inline void Write_Token(TOKEN Token_Id, int col, SYM_TABLE *table = nullptr);
>>>>>>> 8c1eb72b
        void Destroy_Table (int index);
        void init_sym_tables (void);
        void Add_Sym_Table ();
        SYM_TABLE *Create_Sym_Table (bool copyNames);
        void Destroy_Sym_Table (SYM_TABLE *);
        SYM_TABLE *Copy_Sym_Table (const SYM_TABLE *);
        void Remove_Symbol (SYM_TABLE *table, const char *Name, bool is_array_elem, void **DataPtr, int ttype);
        void Remove_Symbol (int Index, const char *Name, bool is_array_elem, void **DataPtr, int ttype);
        Macro *Parse_Macro(void);
        void Invoke_Macro(void);
        void Return_From_Macro(void);
        void Add_Entry (SYM_TABLE *table, SYM_ENTRY *Table_Entry);
        void Add_Entry (int Index,SYM_ENTRY *Table_Entry);
        void Parse_Initalizer (int Sub, int Base, POV_ARRAY *a);

        void Parse_Fopen(void);
        void Parse_Fclose(void);
        void Parse_Read(void);
        void Parse_Write(void);
        int Parse_Read_Value(DATA_FILE *User_File, TokenId Previous, TokenId *NumberPtr, void **DataPtr);
        bool Parse_Read_Float_Value(DBL& val, DATA_FILE *User_File);
        void Check_Macro_Vers(void);
        DBL Parse_Cond_Param(void);
        void Parse_Cond_Param2(DBL *V1,DBL *V2);
        void Inc_CS_Index();

        // parstxtr.h/parstxtr.cpp
        void Make_Pattern_Image(ImageData *image, FUNCTION_PTR fn, int token);

        PatternPtr ParseDensityFilePattern();
        PatternPtr ParseImagePattern();
        PatternPtr ParseJuliaPattern();
        PatternPtr ParseMagnetPattern();
        PatternPtr ParseMandelPattern();
        PatternPtr ParsePotentialPattern();
        PatternPtr ParseSlopePattern();
        template<typename PATTERN_T> PatternPtr ParseSpiralPattern();
        void VerifyPavementPattern(shared_ptr<PavementPattern> pattern);
        void VerifyTilingPattern(shared_ptr<TilingPattern> pattern);
        void VerifyPattern(PatternPtr pattern);
        void Parse_Bump_Map (TNORMAL *Tnormal);
        void Parse_Image_Map (PIGMENT *Pigment);
        template<typename MAP_T, typename PATTERN_T> void Parse_Pattern (PATTERN_T *New, BlendMapTypeId TPat_Type);
        TEXTURE *Parse_Vers1_Texture (void);
        TEXTURE *Parse_Tiles (void);
        TEXTURE *Parse_Material_Map (void);
        void Parse_Texture_Transform (TEXTURE *Texture);
        ClassicTurbulence *Check_Turb (WarpList& warps, bool patternHandlesTurbulence);
        void Parse_Warp (WarpList& warps);
        void Check_BH_Parameters (BlackHoleWarp *bh);

        // parsestr.h/parsestr.cpp
        UCS2 *Parse_Str(bool pathname);
        UCS2 *Parse_VStr(bool pathname);
        UCS2 *Parse_Concat(bool pathname);
        UCS2 *Parse_Chr(bool pathname);
        UCS2 *Parse_Datetime(bool pathname);
        UCS2 *Parse_Substr(bool pathname);
        UCS2 *Parse_Strupr(bool pathname);
        UCS2 *Parse_Strlwr(bool pathname);

        UCS2 *Convert_UTF8_To_UCS2(const unsigned char *text_array, int *char_array_size);

        // express.h/express.cpp
        void Parse_Vector_Param (Vector3d& Vector);
        void Parse_Vector_Param2 (Vector3d& Vect1, Vector3d& Vect2);
        void Parse_Trace(Vector3d& Res);
        int Parse_Inside();
        bool Parse_Call();
        DBL Parse_Function_Call();
        void Parse_Vector_Function_Call(EXPRESS& Express, int *Terms);
        void Parse_Spline_Call(EXPRESS& Express, int *Terms);

        /// Parses a NUMERIC_FACTOR or VECTOR_FACTOR.
        void Parse_Num_Factor (EXPRESS& Express,int *Terms);

        /// Parses a NUMERIC_TERM or VECTOR_TERM.
        void Parse_Num_Term (EXPRESS& Express, int *Terms);

        /// Parses a FLOAT or VECTOR.
        void Parse_Rel_Factor (EXPRESS& Express,int *Terms);

        /// Parses a REL_TERM (including FLOAT) or VECTOR.
        void Parse_Rel_Term (EXPRESS& Express, int *Terms);

        /// Parses a REL_TERM comparing two strings.
        DBL Parse_Rel_String_Term (const UCS2 *lhs);

        /// Parses a LOGICAL_EXPRESSION (including FLOAT) or VECTOR.
        void Parse_Logical (EXPRESS& Express, int *Terms);

        /// Parses a FULL_EXPRESSION or VECTOR_FULL_EXPRESSION.
        void Parse_Express (EXPRESS& Express, int *Terms);

        void Promote_Express (EXPRESS& Express,int *Old_Terms,int New_Terms);
        void POV_strupr (char *s);
        void POV_strlwr (char *s);

        DBL stream_rand (int stream);
        int stream_seed (int seed);

        // fnsyntax.h/fnsyntax.cpp
        ExprNode *FNSyntax_ParseExpression();
        ExprNode *FNSyntax_GetTrapExpression(unsigned int);
        void FNSyntax_DeleteExpression(ExprNode *);

        ExprNode *parse_expr();
        TokenId expr_get_token();
        ExprNode *new_expr_node(int stage, int op);

        void optimise_expr(ExprNode *node);
        void optimise_call(ExprNode *node);
        bool right_subtree_has_variable_expr(ExprNode *node);
        bool left_subtree_has_variable_expr(ExprNode *node);
        void dump_expr(FILE *f, ExprNode *node);

        // [CLi] moved this from photons to parser
        void CheckPassThru(ObjectPtr o, int flag);

        // TODO - obsolete
        RGBFTColour *Create_Colour (void);
        RGBFTColour *Copy_Colour (const RGBFTColour* Old);
};

}

#endif // POVRAY_PARSER_PARSE_H<|MERGE_RESOLUTION|>--- conflicted
+++ resolved
@@ -490,11 +490,7 @@
         void Parse_UV_Vect (Vector2d& UV_Vect);
         void Parse_Vector (Vector3d& Vector);
         void Parse_Vector4D (VECTOR_4D Vector);
-<<<<<<< HEAD
-        int Parse_Unknown_Vector (EXPRESS& Express, bool allow_identifier = false, bool *had_identifier = nullptr);
-=======
         int Parse_Unknown_Vector(EXPRESS& Express, bool allow_identifier = false, bool *had_identifier = nullptr);
->>>>>>> 8c1eb72b
         void Parse_Scale_Vector (Vector3d& Vector);
         DBL Parse_Float_Param (void);
         void Parse_Float_Param2 (DBL *Val1, DBL *Val2);
@@ -742,12 +738,8 @@
         void Break (void);
 
         int get_hash_value (const char *s);
-<<<<<<< HEAD
         inline void Write_Token(const RawToken& rawToken, SYM_TABLE *table = nullptr);
         inline void Write_Token(TokenId Token_Id, const RawToken& rawToken, SYM_TABLE *table = nullptr);
-=======
-        inline void Write_Token(TOKEN Token_Id, int col, SYM_TABLE *table = nullptr);
->>>>>>> 8c1eb72b
         void Destroy_Table (int index);
         void init_sym_tables (void);
         void Add_Sym_Table ();
