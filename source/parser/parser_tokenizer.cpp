//******************************************************************************
///
/// @file parser/parser_tokenizer.cpp
///
/// This module implements the first part of a two part parser for the scene
/// description files.  This phase changes the input file into tokens.
///
/// This module tokenizes the input file and sends the tokens created
/// to the parser (the second stage).  Tokens sent to the parser contain a
/// token ID, the line number of the token, and if necessary, some data for
/// the token.
///
/// @copyright
/// @parblock
///
/// Persistence of Vision Ray Tracer ('POV-Ray') version 3.8.
/// Copyright 1991-2018 Persistence of Vision Raytracer Pty. Ltd.
///
/// POV-Ray is free software: you can redistribute it and/or modify
/// it under the terms of the GNU Affero General Public License as
/// published by the Free Software Foundation, either version 3 of the
/// License, or (at your option) any later version.
///
/// POV-Ray is distributed in the hope that it will be useful,
/// but WITHOUT ANY WARRANTY; without even the implied warranty of
/// MERCHANTABILITY or FITNESS FOR A PARTICULAR PURPOSE.  See the
/// GNU Affero General Public License for more details.
///
/// You should have received a copy of the GNU Affero General Public License
/// along with this program.  If not, see <http://www.gnu.org/licenses/>.
///
/// ----------------------------------------------------------------------------
///
/// POV-Ray is based on the popular DKB raytracer version 2.12.
/// DKBTrace was originally written by David K. Buck.
/// DKBTrace Ver 2.0-2.12 were written by David K. Buck & Aaron A. Collins.
///
/// @endparblock
///
//******************************************************************************

// Unit header file must be the first file included within POV-Ray *.cpp files (pulls in config)
#include "parser/parser.h"

#include <cctype>

#include <limits>
#include <memory>

#include "base/fileinputoutput.h"
#include "base/stringutilities.h"
#include "base/version_info.h"

#include "core/material/noise.h"
#include "core/scene/scenedata.h"

#include "parser/scanner.h"
#include "parser/rawtokenizer.h"

// this must be the last file included
#include "base/povdebug.h"

namespace pov_parser
{

using namespace pov_base;
using namespace pov;

#if POV_DEBUG
unsigned int gBreakpointCounter = 0;
#endif

/*****************************************************************************
* Local preprocessor defines
******************************************************************************/

#define CALL(x) { if (!(x)) return (false); }

/*****************************************************************************
*
* FUNCTION
*
* INPUT
*
* OUTPUT
*
* RETURNS
*
* AUTHOR
*
* DESCRIPTION
*
* CHANGES
*
******************************************************************************/

void Parser::Initialize_Tokenizer()
{
    shared_ptr<IStream> rfile;
    UCS2String actualFileName;

    pre_init_tokenizer();

    rfile = Locate_File(sceneData->inputFile.c_str(), POV_File_Text_POV, actualFileName, true);
    if (rfile == nullptr)
        Error("Cannot open input file.");

    mTokenizer.SetInputStream(rfile);
    mToken.sourceFile = mTokenizer.GetSource();

    mHavePendingRawToken = false;

    Got_EOF = false;

    /* Init conditional stack. */

    Cond_Stack.emplace_back();
    Cond_Stack.back().Cond_Type = ROOT_COND;
    Cond_Stack.back().Switch_Value = 0.0;

    init_sym_tables();
    Max_Trace_Level = MAX_TRACE_LEVEL_DEFAULT;
    Had_Max_Trace_Level = false;

<<<<<<< HEAD
    CheckFileSignature();
=======
    /* ignore any leading characters if they have character codes above 127, this
       takes care of UTF-8 files with encoding info at the beginning of the file */
    for(c = Echo_getc(); c > 127; c = Echo_getc())
        sceneData->stringEncoding = kStringEncoding_UTF8; // switch to UTF-8 automatically [trf]
    Echo_ungetc(c);

#if POV_DEBUG
    gBreakpointCounter = 0;
#endif
>>>>>>> 72cf1a73
}


//******************************************************************************


void Parser::CheckFileSignature()
{
    RawToken signature;
    if (GetRawToken(signature, false))
    {
        if (signature.expressionId == SIGNATURE_FUNCT_TOKEN)
        {
            // Found a signature. Switch to the corresponding encoding automatically.
            ///@todo Still need to work on the mechanism to handle string encoding.
            switch (signature.id)
            {
                case UTF8_SIGNATURE_TOKEN:  /* sceneData->stringEncoding = kStringEncoding_UTF8; */ break;
                default:                    POV_PARSER_ASSERT(false);                               break;
            }
        }
        else
            UngetRawToken(signature);
    }
}


/*****************************************************************************
*
* FUNCTION
*
* INPUT
*
* OUTPUT
*
* RETURNS
*
* AUTHOR
*
* DESCRIPTION
*
* CHANGES
*
******************************************************************************/

void Parser::pre_init_tokenizer ()
{
    int i;

    /// @todo Shouldn't these be initialized to -1?
    mToken.raw.lexeme.position.line = 0;
    mToken.raw.lexeme.position.offset = 0;
    mToken.raw.lexeme.position.column = 0;
    mToken.raw.lexeme.text.clear();
    mToken.Unget_Token   = false;
    mToken.End_Of_File   = false;
    mToken.Data = nullptr;

    line_count = 10;
    token_count = 0;
    Current_Token_Count = 0;

    // make sure these are nullptr otherwise cleanup() will crash if we terminate early
    Default_Texture = nullptr;

    Skipping            = false;
    Inside_Ifdef        = false;
    Inside_MacroDef     = false;
    Parsing_Directive   = false;
    parseRawIdentifiers = false;
    parseOptionalRValue = false;
    Table_Index         = -1;

    // TODO - on modern machines it may be faster to do the comparisons for each token
    //        than to access the conversion table.
    for(i = 0; i < TOKEN_COUNT; i++)
    {
        Conversion_Util_Table[i] = TokenId(i);
        if(i < FLOAT_FUNCT_TOKEN)
            Conversion_Util_Table[i] = FLOAT_FUNCT_TOKEN;
        else
        {
            if(i < VECTOR_FUNCT_TOKEN)
                Conversion_Util_Table[i] = VECTOR_FUNCT_TOKEN;
            else
            {
                if(i < COLOUR_KEY_TOKEN)
                    Conversion_Util_Table[i] = COLOUR_KEY_TOKEN;
            }
        }
    }

    // TODO - implement a mechanism to expose to user
    MaxCachedMacroSize = POV_PARSER_MAX_CACHED_MACRO_SIZE;
}


/*****************************************************************************
*
* FUNCTION
*
* INPUT
*
* OUTPUT
*
* RETURNS
*
* AUTHOR
*
* DESCRIPTION
*
* CHANGES
*
******************************************************************************/

void Parser::Terminate_Tokenizer()
{
    while(Table_Index >= 0)
    {
        Destroy_Table(Table_Index--);
    }

    maIncludeStack.clear();

    Got_EOF = false;
}



/*****************************************************************************
*
* FUNCTION
*
* INPUT
*
* OUTPUT
*
* RETURNS
*
* AUTHOR
*
* DESCRIPTION
*
*   The main tokenizing routine.  Set up the files and continue parsing
*   until the end of file
*
*   Read a token from the input file and store it in the mToken variable.
*   If the token is an INCLUDE token, then set the include file name and
*   read another token.
*
*   This function performs most of the work involved in tokenizing.  It
*   reads the first character of the token and decides which function to
*   call to tokenize the rest.  For simple tokens, it simply writes them
*   out to the token buffer.
*
* CHANGES
*
******************************************************************************/

void Parser::Get_Token ()
{
    if (mToken.Unget_Token)
    {
        mToken.Unget_Token = false;

        return;
    }

    if (mToken.End_Of_File)
    {
        return;
    }

    mToken.Token_Id = END_OF_FILE_TOKEN;
    mToken.is_array_elem = false;
    mToken.is_mixed_array_elem = false;
    mToken.is_dictionary_elem = false;

    while (mToken.Token_Id == END_OF_FILE_TOKEN)
    {
        bool fastForwardToDirective = (Skipping && !Parsing_Directive);

        if (!GetRawToken(mToken.raw, fastForwardToDirective))
        {
            if (maIncludeStack.empty())
            {
                if (Cond_Stack.size() != 1)
                    Error("End of file reached but #end expected.");

                mToken.Token_Id = END_OF_FILE_TOKEN;
                mToken.is_array_elem = false;
                mToken.is_mixed_array_elem = false;
                mToken.is_dictionary_elem = false;
                mToken.End_Of_File = true;
                return;
            }

            // Returning from an include file.

            Got_EOF=false;

            Destroy_Table(Table_Index--);

            mTokenizer.GoToBookmark(maIncludeStack.back());
            maIncludeStack.pop_back();
            mToken.sourceFile = mTokenizer.GetSource();

            continue;
        }

        switch (mToken.raw.GetTokenId())
        {
            case IDENTIFIER_TOKEN:
                Read_Symbol(mToken.raw);
                break;

            case FLOAT_TOKEN:
                mToken.Token_Float = mToken.raw.floatValue;
                Write_Token(mToken.raw);
                break;

            case STRING_LITERAL_TOKEN:
                Write_Token(mToken.raw);
                break;

            case HASH_TOKEN:
                Parse_Directive(true);
                break;

            default:
                Write_Token(mToken.raw);
                break;
        }
    }

    Current_Token_Count++;
    token_count++;

    if(token_count > TOKEN_OVERFLOW_RESET_COUNT) // NEVER, ever change the operator here! Other code using token_count depends on it!!! [trf]
    {
        token_count = 0;

        if((ElapsedRealTime() - last_progress) > 1000) // update progress at most every second
        {
            SignalProgress(ElapsedRealTime(), Current_Token_Count);

            Cooperate();

            last_progress = ElapsedRealTime();
        }
    }
}



/*****************************************************************************
*
* FUNCTION
*
* INPUT
*
* OUTPUT
*
* RETURNS
*
* AUTHOR
*
* DESCRIPTION
*
*   Mark that the token has been put back into the input stream.  The next
*   call to Get_Token will return the last-read token instead of reading a
*   new one from the file.
*
* CHANGES
*
******************************************************************************/

void Parser::Unget_Token ()
{
    mToken.Unget_Token = true;
}



/*****************************************************************************
*
* FUNCTION
*
* INPUT
*
* OUTPUT
*
* RETURNS
*
* AUTHOR
*
* DESCRIPTION
*
*   Read in a symbol from the input file. Check to see if it is a reserved
*   word. If it is, write out the appropriate token. Otherwise, write the
*   symbol out to the symbol table and write out an IDENTIFIER token. An
*   identifier token is a token whose token number is greater than the
*   highest reserved word.
*
* CHANGES
*
******************************************************************************/

void Parser::Read_Symbol(const RawToken& rawToken)
{
    int Local_Index,i,j,k;
    POV_ARRAY *a;
    SYM_ENTRY *Temp_Entry;
    POV_PARAM *Par;
    DBL val;
    SYM_TABLE *table = nullptr;
    char *dictIndex = nullptr;
    int pseudoDictionary = -1;
    RawToken nextRawToken;
    bool haveNextRawToken;

    /* If its a reserved keyword, write it and return */
    if ( (Temp_Entry = Find_Symbol(SYM_TABLE_RESERVED, rawToken.lexeme.text.c_str())) != nullptr)
    {
        POV_PARSER_ASSERT(false);

        if (!Parsing_Directive && (Temp_Entry->Token_Number == LOCAL_TOKEN))
        {
            pseudoDictionary = Table_Index;
        }
        else if (!Parsing_Directive && (Temp_Entry->Token_Number == GLOBAL_TOKEN))
        {
            pseudoDictionary = SYM_TABLE_GLOBAL;
        }
        else if (Inside_Ifdef)
        {
            Warning("Tried to test whether a reserved keyword is defined. Test result may not be what you expect.");
        }
        else
        {
            Write_Token (Temp_Entry->Token_Number, rawToken);
            return;
        }
    }

    if (!Skipping && !parseRawIdentifiers)
    {
        if (pseudoDictionary >= 0)
        {
            mToken.Token_Id = DICTIONARY_ID_TOKEN;
            mToken.is_array_elem = false;
            mToken.is_mixed_array_elem = false;
            mToken.is_dictionary_elem = false;
            mToken.NumberPtr = &(Temp_Entry->Token_Number);
            mToken.DataPtr   = &(Temp_Entry->Data);

            table = nullptr;
        }
        else
        {
            /* Search tables from newest to oldest */
            int firstIndex = Table_Index;
            int lastIndex  = SYM_TABLE_RESERVED+1; // index SYM_TABLE_RESERVED is reserved for reserved words, not identifiers
            for (Local_Index = firstIndex; Local_Index >= lastIndex; Local_Index--)
            {
                /* See if it's a previously declared identifier. */
                if ((Temp_Entry = Find_Symbol(Local_Index, rawToken.lexeme.text.c_str())) != nullptr)
                {
                    if (Temp_Entry->deprecated && !Temp_Entry->deprecatedShown)
                    {
                        Temp_Entry->deprecatedShown = Temp_Entry->deprecatedOnce;
                        Warning("%s", Temp_Entry->Deprecation_Message);
                    }

                    if ((Temp_Entry->Token_Number==MACRO_ID_TOKEN) && (!Inside_Ifdef))
                    {
                        mToken.Data = Temp_Entry->Data;
                        if (Ok_To_Declare)
                        {
                            Invoke_Macro();
                        }
                        else
                        {
                            mToken.Token_Id=MACRO_ID_TOKEN;
                            mToken.is_array_elem = false;
                            mToken.is_mixed_array_elem = false;
                            mToken.is_dictionary_elem = false;
                            mToken.NumberPtr = &(Temp_Entry->Token_Number);
                            mToken.DataPtr   = &(Temp_Entry->Data);
                            Write_Token (mToken.Token_Id, rawToken, Tables[Local_Index]);

                            mToken.context = Local_Index;
                        }
                        return;
                    }

                    mToken.Token_Id  =   Temp_Entry->Token_Number;
                    mToken.is_array_elem = false;
                    mToken.is_mixed_array_elem = false;
                    mToken.is_dictionary_elem = false;
                    mToken.NumberPtr = &(Temp_Entry->Token_Number);
                    mToken.DataPtr   = &(Temp_Entry->Data);

                    table = Tables[Local_Index];

                    break;
                }
            }
        }

        if (table || (pseudoDictionary >= 0))
        {
            bool breakLoop = false;
            while (!breakLoop)
            {
                switch (mToken.Token_Id)
                {
                    case ARRAY_ID_TOKEN:
                        {
                            if (dictIndex)
                                POV_FREE (dictIndex);

                            haveNextRawToken = PeekRawToken(nextRawToken);

                            if (!haveNextRawToken || (nextRawToken.lexeme.category != Lexeme::kOther) || (nextRawToken.lexeme.text != "["))
                            {
                                breakLoop = true;
                                break;
                            }

                            a = reinterpret_cast<POV_ARRAY *>(*(mToken.DataPtr));
                            j = 0;

                            if (a == nullptr)
                                // This happens in e.g. `#declare Foo[A][B]=...` when `Foo` is an
                                // array of arrays and `Foo[A]` is uninitialized.
                                Error("Attempt to access uninitialized nested array.");

                            for (i=0; i <= a->Dims; i++)
                            {
                                Parse_Square_Begin();
                                val=Parse_Float();
                                k=(int)(val + EPSILON);

                                if ((k < 0) || (val < -EPSILON))
                                {
                                    Error("Negative subscript");
                                }

                                if (k >= a->Sizes[i])
                                {
                                    if (a->resizable)
                                    {
                                        POV_PARSER_ASSERT (a->Dims == 0);
                                        a->DataPtrs.resize (k+1);
                                        a->Sizes[0] = a->DataPtrs.size();
                                    }
                                    else
                                        Error("Array subscript out of range");
                                }
                                j += k * a->Mags[i];
                                Parse_Square_End();
                            }

                            if (!LValue_Ok && !Inside_Ifdef)
                            {
<<<<<<< HEAD
                                if (a->DataPtrs[j] == nullptr)
=======
                                // Note that this does not (and must not) trigger in e.g.
                                // `#declare Foo[A][B]=...` when `Foo` is an array of arrays and
                                // `Foo[A]` is uninitialized, because until now we've only seen
                                // `#declare Foo[A]`, which is no reason for concern as it may
                                // just as well be part of `#declare Foo[A]=...` which is fine.
                                if (a->DataPtrs[j] == NULL)
>>>>>>> 72cf1a73
                                    Error("Attempt to access uninitialized array element.");
                            }

                            mToken.DataPtr = &(a->DataPtrs[j]);
                            mToken.is_mixed_array_elem = !a->Types.empty();
                            if (mToken.is_mixed_array_elem)
                                mToken.NumberPtr = &(a->Types[j]);
                            else
                                mToken.NumberPtr = &(a->Type);
                            mToken.Token_Id = *mToken.NumberPtr;
                            mToken.is_array_elem = true;
                            mToken.is_dictionary_elem = false;
                        }
                        break;

                    case DICTIONARY_ID_TOKEN:
                        {
                            if (dictIndex)
                                POV_FREE (dictIndex);

                            haveNextRawToken = PeekRawToken(nextRawToken);

                            if (pseudoDictionary >= 0)
                            {
                                table = Tables [pseudoDictionary];
                                pseudoDictionary = -1;

                                if (!haveNextRawToken || (nextRawToken.lexeme.category != Lexeme::kOther) ||
                                    ((nextRawToken.lexeme.text != "[") && (nextRawToken.lexeme.text != ".")))
                                {
                                    Get_Token(); // ensures the error is reported at the right token
                                    Expectation_Error("'[' or '.'");
                                }
                            }
                            else
                                table = reinterpret_cast<SYM_TABLE *>(*(mToken.DataPtr));

                            if (haveNextRawToken && (nextRawToken.lexeme.category == Lexeme::kOther) && (nextRawToken.lexeme.text == "."))
                            {
                                if (table == nullptr)
                                {
                                    POV_PARSER_ASSERT (mToken.is_array_elem);
                                    Error ("Attempt to access uninitialized array element.");
                                }

                                GET (PERIOD_TOKEN)
                                bool oldParseRawIdentifiers = parseRawIdentifiers;
                                parseRawIdentifiers = true;
                                Get_Token ();
                                parseRawIdentifiers = oldParseRawIdentifiers;

                                if (mToken.Token_Id != IDENTIFIER_TOKEN)
                                    Expectation_Error ("dictionary element identifier");

                                Temp_Entry = Find_Symbol (table, mToken.raw.lexeme.text.c_str());
                            }
                            else if (haveNextRawToken && (nextRawToken.lexeme.category == Lexeme::kOther) && (nextRawToken.lexeme.text == "["))
                            {
                                if (table == nullptr)
                                {
                                    POV_PARSER_ASSERT (mToken.is_array_elem);
                                    Error ("Attempt to access uninitialized array element.");
                                }

                                Parse_Square_Begin();
                                dictIndex = Parse_C_String();
                                Parse_Square_End();

                                Temp_Entry = Find_Symbol (table, dictIndex);
                            }
                            else
                            {
                                breakLoop = true;
                                break;
                            }

                            if (Temp_Entry)
                            {
                                mToken.Token_Id      = Temp_Entry->Token_Number;
                                mToken.NumberPtr     = &(Temp_Entry->Token_Number);
                                mToken.DataPtr       = &(Temp_Entry->Data);
                            }
                            else
                            {
                                if (!LValue_Ok && !Inside_Ifdef && !parseOptionalRValue)
                                    Error ("Attempt to access uninitialized dictionary element.");
                                mToken.Token_Id  = IDENTIFIER_TOKEN;
                                mToken.DataPtr   = nullptr;
                                mToken.NumberPtr = nullptr;
                            }
                            mToken.is_array_elem = false;
                            mToken.is_mixed_array_elem = false;
                            mToken.is_dictionary_elem = true;
                        }
                        break;

                    case PARAMETER_ID_TOKEN:
                        {
                            if (dictIndex)
                                POV_FREE(dictIndex);

                            Par             = reinterpret_cast<POV_PARAM *>(Temp_Entry->Data);
                            mToken.Token_Id  = *(Par->NumberPtr);
                            mToken.is_array_elem = false;
                            mToken.is_mixed_array_elem = false;
                            mToken.is_dictionary_elem = false;
                            mToken.NumberPtr = Par->NumberPtr;
                            mToken.DataPtr   = Par->DataPtr;
                        }
                        break;

                    default:
                        breakLoop = true;
                        break;
                }
            }

            Write_Token (mToken.Token_Id, rawToken, table);

            if (mToken.DataPtr != nullptr)
                mToken.Data = *(mToken.DataPtr);
            mToken.context = Local_Index;
            if (dictIndex != nullptr)
                mToken.raw.lexeme.text = dictIndex;
            return;
        }
    }

    Write_Token (IDENTIFIER_TOKEN, rawToken);
}

inline void Parser::Write_Token(const RawToken& rawToken, SYM_TABLE *table)
{
    POV_PARSER_ASSERT(mToken.sourceFile == mTokenizer.GetSource());
    mToken.raw            = rawToken;
    mToken.Data           = nullptr;
    mToken.Token_Id       = rawToken.expressionId;
    mToken.Function_Id    = rawToken.GetTokenId();
    mToken.table          = table;
}

inline void Parser::Write_Token(TokenId Token_Id, const RawToken& rawToken, SYM_TABLE *table)
{
    POV_PARSER_ASSERT(mToken.sourceFile == mTokenizer.GetSource());
    mToken.raw            = rawToken;
    mToken.Data           = nullptr;
    mToken.Token_Id       = Conversion_Util_Table[Token_Id];
    mToken.Function_Id    = Token_Id;
    mToken.table          = table;
}


/*****************************************************************************
*
* FUNCTION
*
* INPUT
*
* OUTPUT
*
* RETURNS
*
* AUTHOR
*
* DESCRIPTION
*
* CHANGES
*
******************************************************************************/

const char *Parser::Get_Token_String (TokenId Token_Id)
{
    int i;

    for (i = 0; Reserved_Words[i].Token_Name != nullptr; i++)
        if (Reserved_Words[i].Token_Number == Token_Id)
            return (Reserved_Words[i].Token_Name);
    return ("");
}




/*****************************************************************************
*
* FUNCTION
*
* INPUT
*
* OUTPUT
*
* RETURNS
*
* AUTHOR
*
* DESCRIPTION
*
*   Return a list of keywords seperated with a '\n'. The last keyword does not
*   have a LF after it. The caller is responsible for freeing the memory. This
*   function is intended to be used by GUI implementations that need a keyword
*   list for syntax-coloring edit windows.
*
* CHANGES
*
******************************************************************************/

char *Parser::Get_Reserved_Words (const char *additional_words)
{
    int length = 0;
    int i;

    // Compute the length required for the buffer.

    for (i = 0; Reserved_Words[i].Token_Name != nullptr; i++)
    {
        if (!isalpha (Reserved_Words [i].Token_Name [0]))
            continue;
        if (strchr (Reserved_Words [i].Token_Name, ' ') != nullptr)
            continue;
        length += (int)strlen (Reserved_Words[i].Token_Name) + 1;
    }
    length += (int)strlen (additional_words);

    // Create the buffer.

    char *result = reinterpret_cast<char *>(POV_MALLOC (++length, "Keyword List"));

    // Copy the caller-supplied additional words into the buffer.

    strcpy (result, additional_words);
    char *s = result + strlen (additional_words);

    // Copy our own keywords into the buffer.

    for (i = 0; Reserved_Words[i].Token_Name != nullptr; i++)
    {
        if (!isalpha (Reserved_Words [i].Token_Name [0]))
            continue;
        if (strchr (Reserved_Words [i].Token_Name, ' ') != nullptr)
            continue;
        s += sprintf (s, "%s\n", Reserved_Words[i].Token_Name);
    }
    *--s = '\0';

    return (result);
}


/*****************************************************************************
*
* FUNCTION
*
* INPUT
*
* OUTPUT
*
* RETURNS
*
* AUTHOR
*
* DESCRIPTION
*
* CHANGES
*
******************************************************************************/

bool Parser::GetRawToken(RawToken& rawToken, bool fastForwardToDirective)
{
    if (mHavePendingRawToken)
    {
        rawToken = mPendingRawToken;
        mHavePendingRawToken = false;
        if (!fastForwardToDirective || ((rawToken.lexeme.category == Lexeme::kOther) && (rawToken.lexeme.text == "#")))
            return true;
    }

    if (fastForwardToDirective)
        return mTokenizer.GetNextDirective(rawToken);
    else
        return mTokenizer.GetNextToken(rawToken);
}

bool Parser::PeekRawToken(RawToken& rawToken)
{
    if (!GetRawToken(rawToken, false))
        return false;

    UngetRawToken(rawToken);
    return true;
}


/*****************************************************************************
*
* FUNCTION
*
* INPUT
*
* OUTPUT
*
* RETURNS
*
* AUTHOR
*
* DESCRIPTION
*
* CHANGES
*
******************************************************************************/

void Parser::UngetRawToken(const RawToken& rawToken)
{
    POV_PARSER_ASSERT(!mHavePendingRawToken);
    mPendingRawToken = rawToken;
    mHavePendingRawToken = true;
}


/*****************************************************************************
*
* FUNCTION    Parse_Directive
*
* INPUT
*
* OUTPUT
*
* RETURNS
*
* AUTHOR      Chris Young
*
* DESCRIPTION
*
* CHANGES
*
******************************************************************************/

void Parser::Parse_Directive(int After_Hash)
{
    DBL Value, Value2;
    int Flag;
    char *ts;
    Macro *PMac=nullptr;
    COND_TYPE Curr_Type = Cond_Stack.back().Cond_Type;
    LexemePosition hashPosition = mToken.raw.lexeme.position;

    if (Curr_Type == INVOKING_MACRO_COND)
    {
        POV_PARSER_ASSERT(Cond_Stack.back().PMac != nullptr);
        if ((Cond_Stack.back().PMac->endPosition == hashPosition) &&
            (Cond_Stack.back().PMac->source.sourceName == mTokenizer.GetSourceName()))
        {
            Return_From_Macro();
            Cond_Stack.pop_back();
            if (Cond_Stack.empty())
                Error("Mis-matched '#end'.");
            mToken.Token_Id = END_OF_FILE_TOKEN;
            mToken.is_array_elem = false;
            mToken.is_mixed_array_elem = false;
            mToken.is_dictionary_elem = false;

            return;
        }
    }

    if (!Ok_To_Declare)
    {
        if (After_Hash)
        {
            mToken.Token_Id=HASH_TOKEN;
            mToken.is_array_elem = false;
            mToken.is_mixed_array_elem = false;
            mToken.is_dictionary_elem = false;
        }
        mToken.Unget_Token = false;

        return;
    }

    Parsing_Directive = true;

    EXPECT  // we're normally running this loop only once, but a few directives cause it to be looped

        CASE(IFDEF_TOKEN)
            Parsing_Directive = false;
            Inc_CS_Index();

            if (Skipping)
            {
                Cond_Stack.back().Cond_Type = SKIP_TIL_END_COND;
                Skip_Tokens(SKIP_TIL_END_COND);
            }
            else
            {
                if (Parse_Ifdef_Param())
                {
                    Cond_Stack.back().Cond_Type=IF_TRUE_COND;
                }
                else
                {
                    Cond_Stack.back().Cond_Type=IF_FALSE_COND;
                    Skip_Tokens(IF_FALSE_COND);
                }
            }
            EXIT
        END_CASE

        CASE(IFNDEF_TOKEN)
            Parsing_Directive = false;
            Inc_CS_Index();

            if (Skipping)
            {
                Cond_Stack.back().Cond_Type = SKIP_TIL_END_COND;
                Skip_Tokens(SKIP_TIL_END_COND);
            }
            else
            {
                if (Parse_Ifdef_Param())
                {
                    Cond_Stack.back().Cond_Type=IF_FALSE_COND;
                    Skip_Tokens(IF_FALSE_COND);
                }
                else
                {
                    Cond_Stack.back().Cond_Type=IF_TRUE_COND;
                }
            }
            EXIT
        END_CASE

        CASE(IF_TOKEN)
            Parsing_Directive = false;
            Inc_CS_Index();

            if (Skipping)
            {
                Cond_Stack.back().Cond_Type = SKIP_TIL_END_COND;
                Skip_Tokens(SKIP_TIL_END_COND);
            }
            else
            {
                Value=Parse_Cond_Param();

                if (fabs(Value)>EPSILON)
                {
                    Cond_Stack.back().Cond_Type=IF_TRUE_COND;
                }
                else
                {
                    Cond_Stack.back().Cond_Type=IF_FALSE_COND;
                    Skip_Tokens(IF_FALSE_COND);
                }
            }
            EXIT
        END_CASE

        CASE(WHILE_TOKEN)
            Parsing_Directive = false;
            Inc_CS_Index();

            if (Skipping)
            {
                Cond_Stack.back().Cond_Type = SKIP_TIL_END_COND;
                Skip_Tokens(SKIP_TIL_END_COND);
            }
            else
            {
                Cond_Stack.back().returnToBookmark = mTokenizer.GetHotBookmark();

                Value=Parse_Cond_Param();

                if (fabs(Value)>EPSILON)
                {
                    Cond_Stack.back().Cond_Type = WHILE_COND;
                }
                else
                {
                    Cond_Stack.back().Cond_Type = SKIP_TIL_END_COND;
                    Skip_Tokens(SKIP_TIL_END_COND);
                }
            }
            EXIT
        END_CASE

        CASE(FOR_TOKEN)
            Parsing_Directive = false;
            Inc_CS_Index();

            if (Skipping)
            {
                Cond_Stack.back().Cond_Type = SKIP_TIL_END_COND;
                Skip_Tokens(SKIP_TIL_END_COND);
            }
            else
            {
                DBL End, Step;
                if (Parse_For_Param (Cond_Stack.back().Loop_Identifier, &End, &Step))
                {
                    // execute loop
                    Cond_Stack.back().Cond_Type = FOR_COND;
                    Cond_Stack.back().returnToBookmark = mTokenizer.GetHotBookmark();
                    Cond_Stack.back().For_Loop_End = End;
                    Cond_Stack.back().For_Loop_Step = Step;
                }
                else
                {
                    // terminate loop before it has even started
                    Cond_Stack.back().Cond_Type = SKIP_TIL_END_COND;
                    Skip_Tokens(SKIP_TIL_END_COND);
                    // need to do some cleanup otherwise deferred via the Cond_Stack
                }
            }
            EXIT
        END_CASE

        CASE(ELSE_TOKEN)
            Parsing_Directive = false;
            switch (Curr_Type)
            {
                case IF_TRUE_COND:
                    Cond_Stack.back().Cond_Type = SKIP_TIL_END_COND;
                    Skip_Tokens(SKIP_TIL_END_COND);
                    break;

                case IF_FALSE_COND:
                    Cond_Stack.back().Cond_Type = ELSE_COND;
                    mToken.Token_Id=HASH_TOKEN; /*insures Skip_Token takes notice*/
                    mToken.is_array_elem = false;
                    mToken.is_mixed_array_elem = false;
                    mToken.is_dictionary_elem = false;
                    UNGET
                    break;

                case CASE_TRUE_COND:
                case SKIP_TIL_END_COND:
                    break;

                case CASE_FALSE_COND:
                    Cond_Stack.back().Cond_Type = CASE_TRUE_COND;
                    if (Skipping)
                    {
                        mToken.Token_Id=HASH_TOKEN; /*insures Skip_Token takes notice*/
                        mToken.is_array_elem = false;
                        mToken.is_mixed_array_elem = false;
                        mToken.is_dictionary_elem = false;
                        UNGET
                    }
                    break;

                default:
                    Error("Mis-matched '#else'.");
            }
            EXIT
        END_CASE

        CASE(ELSEIF_TOKEN)
            Parsing_Directive = false;
            switch (Curr_Type)
            {
                case IF_TRUE_COND:
                    Cond_Stack.back().Cond_Type = SKIP_TIL_END_COND;
                    Skip_Tokens(SKIP_TIL_END_COND);
                    break;

                case IF_FALSE_COND:
                    Value=Parse_Cond_Param();
                    if (fabs(Value)>EPSILON)
                    {
                        Cond_Stack.back().Cond_Type=IF_TRUE_COND;
                        mToken.Token_Id=HASH_TOKEN; /*insures Skip_Token takes notice*/
                        mToken.is_array_elem = false;
                        mToken.is_mixed_array_elem = false;
                        mToken.is_dictionary_elem = false;
                        UNGET
                    }
                    else
                    {
                        // nothing to do, we're staying in IF_FALSE_COND state.
                    }
                    break;

                case SKIP_TIL_END_COND:
                    break;

                default:
                    Error("Mis-matched '#elseif'.");
            }
            EXIT
        END_CASE

        CASE(SWITCH_TOKEN)
            Parsing_Directive = false;
            Inc_CS_Index();

            if (Skipping)
            {
                Cond_Stack.back().Cond_Type = SKIP_TIL_END_COND;
                Skip_Tokens(SKIP_TIL_END_COND);
            }
            else
            {
                Cond_Stack.back().Switch_Value=Parse_Cond_Param();
                Cond_Stack.back().Cond_Type=SWITCH_COND;
                Cond_Stack.back().Switch_Case_Ok_Flag=false;
                EXPECT_ONE
                    // NOTE: We actually expect a "#case" or "#range" here; however, this will trigger a nested call
                    // to Parse_Directive, so we'll encounter that CASE_TOKEN or RANGE_TOKEN here only by courtesy of the
                    // respective handler, which will UNGET the token and inform us via the Switch_Case_Ok_Flag
                    // that the CASE_TOKEN or RANGE_TOKEN we encounter here was properly preceded with a hash ("#").
                    CASE2(CASE_TOKEN,RANGE_TOKEN)
                        if (!Cond_Stack.back().Switch_Case_Ok_Flag)
                            Error("#switch not followed by #case or #range.");

                        if (mToken.Token_Id==CASE_TOKEN)
                        {
                            Value=Parse_Cond_Param();
                            Flag = (fabs(Value-Cond_Stack.back().Switch_Value)<EPSILON);
                        }
                        else
                        {
                            Parse_Cond_Param2(&Value,&Value2);
                            Flag = ((Cond_Stack.back().Switch_Value >= Value) &&
                                    (Cond_Stack.back().Switch_Value <= Value2));
                        }

                        if(Flag)
                        {
                            Cond_Stack.back().Cond_Type=CASE_TRUE_COND;
                        }
                        else
                        {
                            Cond_Stack.back().Cond_Type=CASE_FALSE_COND;
                            Skip_Tokens(CASE_FALSE_COND);
                        }
                    END_CASE

                    OTHERWISE
                        Error("#switch not followed by #case or #range.");
                    END_CASE
                END_EXPECT
            }
            EXIT
        END_CASE

        CASE(BREAK_TOKEN)
            Parsing_Directive = false;
            if (!Skipping)
                Break();
            EXIT
        END_CASE

        CASE2(CASE_TOKEN,RANGE_TOKEN)
            Parsing_Directive = false;
            switch(Curr_Type)
            {
                case CASE_TRUE_COND:
                case CASE_FALSE_COND:
                    if (mToken.Token_Id==CASE_TOKEN)
                    {
                        Value=Parse_Cond_Param();
                        Flag = (fabs(Value-Cond_Stack.back().Switch_Value)<EPSILON);
                    }
                    else
                    {
                        Parse_Cond_Param2(&Value,&Value2);
                        Flag = ((Cond_Stack.back().Switch_Value >= Value) &&
                                (Cond_Stack.back().Switch_Value <= Value2));
                    }

                    if(Flag && (Curr_Type==CASE_FALSE_COND))
                    {
                        Cond_Stack.back().Cond_Type=CASE_TRUE_COND;
                        if (Skipping)
                        {
                            mToken.Token_Id=HASH_TOKEN; /*insures Skip_Token takes notice*/
                            mToken.is_array_elem = false;
                            mToken.is_mixed_array_elem = false;
                            mToken.is_dictionary_elem = false;
                            UNGET
                        }
                    }
                    break;

                case SWITCH_COND:
                    Cond_Stack.back().Switch_Case_Ok_Flag=true;
                    UNGET
                    break;

                case SKIP_TIL_END_COND:
                    break;

                default:
                    Error("Mis-matched '#case' or '#range'.");
            }
            EXIT
        END_CASE

        CASE(END_TOKEN)
            Parsing_Directive = false;
            switch (Curr_Type)
            {
                case INVOKING_MACRO_COND:
                    POV_PARSER_ASSERT(false); // We should have identified the macro's proper `#end` at the beginning of this function.
                    Return_From_Macro();
                    Cond_Stack.pop_back();
                    if (Cond_Stack.empty())
                        Error("Mis-matched '#end'.");
                    break;

                case IF_FALSE_COND:
                    mToken.Token_Id=HASH_TOKEN; /*insures Skip_Token takes notice*/
                    mToken.is_array_elem = false;
                    mToken.is_mixed_array_elem = false;
                    mToken.is_dictionary_elem = false;
                    UNGET
                    // FALLTHROUGH
                case IF_TRUE_COND:
                case ELSE_COND:
                case CASE_TRUE_COND:
                case CASE_FALSE_COND:
                case DECLARING_MACRO_COND:
                case SKIP_TIL_END_COND:
                    if (Curr_Type==DECLARING_MACRO_COND)
                    {
                        if ((PMac=Cond_Stack.back().PMac) != nullptr)
                        {
                            if (PMac->source.sourceName != mTokenizer.GetSourceName())
                                Error("#macro did not end in file where it started.");

                            PMac->endPosition = hashPosition;
                            POV_OFF_T macroLength = mToken.raw.lexeme.position - PMac->source;
                            /// @todo Re-enable cached macros.
                            if (macroLength <= MaxCachedMacroSize)
                            {
                                PMac->CacheSize = macroLength;
                                PMac->Cache = new unsigned char[PMac->CacheSize];
                                RawTokenizer::HotBookmark pos = mTokenizer.GetHotBookmark();
                                mTokenizer.GoToBookmark(PMac->source);
                                if (!mTokenizer.GetRaw(PMac->Cache, PMac->CacheSize))
                                {
                                    delete[] PMac->Cache;
                                    PMac->Cache = nullptr;
                                }
                                mTokenizer.GoToBookmark(pos);
                            }
                        }
                    }
                    Cond_Stack.pop_back();
                    if (Cond_Stack.empty())
                        Error("Mis-matched '#end'.");
                    if (Skipping)
                    {
                        mToken.Token_Id=HASH_TOKEN; /*insures Skip_Token takes notice*/
                        mToken.is_array_elem = false;
                        mToken.is_mixed_array_elem = false;
                        mToken.is_dictionary_elem = false;
                        UNGET
                    }
                    break;

                case WHILE_COND:
                    if (Cond_Stack.back().returnToBookmark.pSource != mTokenizer.GetSource())
                    {
                        Error("#while loop did not end in file where it started.");
                    }

                    Got_EOF=false;
                    if (!mTokenizer.GoToBookmark(Cond_Stack.back().returnToBookmark))
                    {
                        Error("Unable to seek in input file for #while directive.");
                    }

                    Value=Parse_Cond_Param();

                    if (fabs(Value)<EPSILON)
                    {
                        Cond_Stack.back().Cond_Type = SKIP_TIL_END_COND;
                        Skip_Tokens(SKIP_TIL_END_COND);
                    }
                    break;

                case FOR_COND:
                    if (Cond_Stack.back().returnToBookmark.pSource != mTokenizer.GetSource())
                    {
                        Error("#for loop did not end in file where it started.");
                    }

                    Got_EOF=false;
                    if (!mTokenizer.GoToBookmark(Cond_Stack.back().returnToBookmark))
                    {
                        Error("Unable to seek in input file for #for directive.");
                    }

                    {
                        SYM_ENTRY* Entry = Find_Symbol(Table_Index, Cond_Stack.back().Loop_Identifier.c_str());
                        if ((Entry == nullptr) || (Entry->Token_Number != FLOAT_ID_TOKEN))
                            Error ("#for loop variable must remain defined and numerical during loop.");

                        DBL* CurrentPtr = reinterpret_cast<DBL *>(Entry->Data);
                        DBL  End        = Cond_Stack.back().For_Loop_End;
                        DBL  Step       = Cond_Stack.back().For_Loop_Step;

                        *CurrentPtr = *CurrentPtr + Step;

                        if ( ((Step > 0) && (*CurrentPtr > End + EPSILON)) ||
                             ((Step < 0) && (*CurrentPtr < End - EPSILON)) )
                        {
                            Cond_Stack.back().Cond_Type = SKIP_TIL_END_COND;
                            Skip_Tokens(SKIP_TIL_END_COND);
                        }
                    }
                    break;

                default:
                    Error("Mis-matched '#end'.");
            }
            EXIT
        END_CASE

        CASE2 (DECLARE_TOKEN,LOCAL_TOKEN)
            Parsing_Directive = false;
            if (Skipping)
            {
                UNGET
                EXIT
            }
            else
            {
                Parse_Declare(mToken.Token_Id == LOCAL_TOKEN, After_Hash);
                Curr_Type = Cond_Stack.back().Cond_Type;
                if (mToken.Unget_Token)
                {
                    switch (mToken.Token_Id)
                    {
                        case HASH_TOKEN:
                            mToken.Unget_Token=false;
                            Parsing_Directive = true;
                            break;

                        case MACRO_ID_TOKEN:
                            Parsing_Directive = true;
                            break;

                        default:
                            EXIT
                    }
                }
                else
                {
                    EXIT
                }
            }
        END_CASE

        CASE (DEFAULT_TOKEN)
            Parsing_Directive = false;
            if ( Skipping )
            {
                UNGET
            }
            else
            {
                Parse_Default();
            }
            EXIT
        END_CASE

        CASE (INCLUDE_TOKEN)
            Parsing_Directive = false;
            if (Skipping)
            {
                UNGET
            }
            else
            {
                Open_Include();
            }
            EXIT
        END_CASE

        CASE (FLOAT_FUNCT_TOKEN)
            Parsing_Directive = false;
            if (Skipping)
            {
                UNGET
                EXIT
            }
            else
            {
                switch(mToken.Function_Id)
                {
                    case VERSION_TOKEN:
                        {
                            if (sceneData->languageVersionSet == false && token_count > 1)
                                sceneData->languageVersionLate = true;
                            Ok_To_Declare = false;
                            bool wasParsingVersionDirective = parsingVersionDirective;
                            parsingVersionDirective = true;
                            EXPECT_ONE
                                CASE (UNOFFICIAL_TOKEN)
#if POV_RAY_IS_OFFICIAL
                                    Get_Token();
                                    Error("This file was created for an unofficial version and\ncannot work as-is with this official version.");
#else
                                    // PATCH AUTHORS - you should not enable any extra features unless the
                                    // 'unofficial' keyword is set in the scene file.
#endif
                                END_CASE
                                OTHERWISE
                                    Unget_Token();
                                END_CASE
                            END_EXPECT

                            sceneData->languageVersion = (int)(Parse_Float() * 100 + 0.5);

                            if (sceneData->languageVersion == 371)
                            {
                                Warning("The version of POV-Ray originally developed as v3.7.1 was ultimately "
                                        "released as v3.8.0; '#version 3.71' will probably not work as expected. "
                                        "Use '#version 3.8' instead.");
                            }

                            if ((sceneData->languageVersionLate) && (sceneData->languageVersion >= 380))
                            {
                                // As of POV-Ray v3.7, all scene files are supposed to begin with a `#version` directive.
                                // As of POV-Ray v3.8, we no longer tolerate violation of that rule if the main scene
                                // file claims to be compatible with POV-Ray v3.8 anywhere further down the road.
                                // (We need to be more lax with include files though, as they may just as well be
                                // standard include files that happens to have been updated since the scene was
                                // originally designed.)

                                if (maIncludeStack.empty())
                                    Error("As of POV-Ray v3.7, the '#version' directive must be the first non-comment "
                                          "statement in the scene file. To indicate that your scene will dynamically "
                                          "adapt to whatever POV-Ray version is actually used, start your scene with "
                                          "'#version version;'.");
                            }

                            if (!sceneData->languageVersionLate && !sceneData->languageVersionSet)
                            {
                                // Got `#version` as the first statement of the file.
                                // Initialize various defaults depending on language version specified.
                                InitDefaults(sceneData->languageVersion);
                            }

                            // NB: This must be set _after_ parsing the value, in order for the `#version version`
                            // idiom to work properly, but _before_ any of the following code querying
                            // `sceneData->EffectiveLanguageVersion()`.
                            sceneData->languageVersionSet = true;

                            if (sceneData->explicitNoiseGenerator == false)
                                sceneData->noiseGenerator = (sceneData->EffectiveLanguageVersion() < 350 ?
                                                             kNoiseGen_Original : kNoiseGen_RangeCorrected);
                            // [CLi] if assumed_gamma is not specified in a pre-v3.7 scene, gammaMode defaults to kPOVList_GammaMode_None;
                            // this is enforced later anyway after parsing, but we may need this information /now/ during parsing already
                            switch (sceneData->gammaMode)
                            {
                                case kPOVList_GammaMode_None:
                                case kPOVList_GammaMode_AssumedGamma37Implied:
                                    if (sceneData->EffectiveLanguageVersion() < 370)
                                        sceneData->gammaMode = kPOVList_GammaMode_None;
                                    else
                                        sceneData->gammaMode = kPOVList_GammaMode_AssumedGamma37Implied;
                                    break;
                                case kPOVList_GammaMode_AssumedGamma36:
                                case kPOVList_GammaMode_AssumedGamma37:
                                    if (sceneData->EffectiveLanguageVersion() < 370)
                                        sceneData->gammaMode = kPOVList_GammaMode_AssumedGamma36;
                                    else
                                        sceneData->gammaMode = kPOVList_GammaMode_AssumedGamma37;
                                    break;
                            }
                            Parse_Semi_Colon(false);

                            if (sceneData->EffectiveLanguageVersion() > POV_RAY_VERSION_INT)
                            {
                                Error("Your scene file requires POV-Ray version %g or later!\n", (DBL)(sceneData->EffectiveLanguageVersion() / 100.0));
                            }

                            Ok_To_Declare = true;
                            parsingVersionDirective = wasParsingVersionDirective;
                            Curr_Type = Cond_Stack.back().Cond_Type;
                            if (mToken.Unget_Token && (mToken.Token_Id==HASH_TOKEN))
                            {
                                mToken.Unget_Token=false;
                                Parsing_Directive = true;
                            }
                            else
                            {
                                EXIT
                            }
                        }
                        break;

                    default:
                        UNGET
                        Expectation_Error ("object or directive.");
                        break;
                }
            }
        END_CASE

        CASE(WARNING_TOKEN)
            Parsing_Directive = false;
            if (Skipping)
            {
                UNGET
            }
            else
            {
                ts=Parse_C_String();
                if(strlen(ts) > 160) // intentional 160, not 128 [trf]
                {
                    ts[124] = ts[125] = ts[126] = '.';
                    ts[127] = 0;
                }
                Warning("%s", ts);
                POV_FREE(ts);
            }
            EXIT
        END_CASE

        CASE(ERROR_TOKEN)
            Parsing_Directive = false;
            if (Skipping)
            {
                UNGET
            }
            else
            {
                ts=Parse_C_String();
                if(strlen(ts) > 160) // intentional 160, not 128 [trf]
                {
                    ts[124] = ts[125] = ts[126] = '.';
                    ts[127] = 0;
                }
                Error("Parse halted by #error directive: %s", ts);
                POV_FREE(ts);
            }
            EXIT
        END_CASE

/* Note: The new message driven output system does not support
   generic user output to the render and statistics streams.
   Both streams are now directed into the debug stream. */
        CASE(RENDER_TOKEN)
        CASE(STATISTICS_TOKEN)
            Warning("#render and #statistics streams are no longer available.\nRedirecting output to #debug stream.");
            // Intentional, redirect output to debug stream.
        CASE(DEBUG_TOKEN)
            Parsing_Directive = false;
            if (Skipping)
            {
                UNGET
            }
            else
            {
                ts=Parse_C_String();
                if(strlen(ts) > 200) // intentional 200, not 160
                {
                    ts[156] = ts[157] = ts[158] = '.';
                    ts[159] = 0;
                }
                Debug_Info("%s", ts);
                POV_FREE(ts);
            }
            EXIT
        END_CASE

        CASE(FOPEN_TOKEN)
            Parsing_Directive = false;
            if (Skipping)
            {
                UNGET
            }
            else
            {
                Parse_Fopen();
            }
            EXIT
        END_CASE

        CASE(FCLOSE_TOKEN)
            Parsing_Directive = false;
            if (Skipping)
            {
                UNGET
            }
            else
            {
                Parse_Fclose();
            }
            EXIT
        END_CASE

        CASE(READ_TOKEN)
            Parsing_Directive = false;
            if (Skipping)
            {
                UNGET
            }
            else
            {
                Parse_Read();
            }
            EXIT
        END_CASE

        CASE(WRITE_TOKEN)
            Parsing_Directive = false;
            if (Skipping)
            {
                UNGET
            }
            else
            {
                Parse_Write();
            }
            EXIT
        END_CASE

        CASE(UNDEF_TOKEN)
            Parsing_Directive = false;
            if (Skipping)
            {
                UNGET
            }
            else
            {
                Ok_To_Declare = false;
                EXPECT_ONE
                    CASE (IDENTIFIER_TOKEN)
                        Warning("Attempt to undef unknown identifier");
                    END_CASE

                    CASE (FILE_ID_TOKEN)
                        if (reinterpret_cast<DATA_FILE *>(mToken.Data)->busyParsing)
                            Error("Can't undefine a file identifier inside a file directive that accesses it.");
                        else
                            PossibleError("Undefining an open file identifier. Use '#fclose' instead.");
                        // FALLTHROUGH
                    CASE2 (MACRO_ID_TOKEN, PARAMETER_ID_TOKEN)
                    CASE2 (FUNCT_ID_TOKEN, VECTFUNCT_ID_TOKEN)
                    // These have to match Parse_Declare in parse.cpp! [trf]
                    CASE4 (NORMAL_ID_TOKEN, FINISH_ID_TOKEN, TEXTURE_ID_TOKEN, OBJECT_ID_TOKEN)
                    CASE4 (COLOUR_MAP_ID_TOKEN, TRANSFORM_ID_TOKEN, CAMERA_ID_TOKEN, PIGMENT_ID_TOKEN)
                    CASE4 (SLOPE_MAP_ID_TOKEN, NORMAL_MAP_ID_TOKEN, TEXTURE_MAP_ID_TOKEN, COLOUR_ID_TOKEN)
                    CASE4 (PIGMENT_MAP_ID_TOKEN, MEDIA_ID_TOKEN, STRING_ID_TOKEN, INTERIOR_ID_TOKEN)
                    CASE4 (DENSITY_ID_TOKEN, ARRAY_ID_TOKEN, DENSITY_MAP_ID_TOKEN, UV_ID_TOKEN)
                    CASE4 (VECTOR_4D_ID_TOKEN, RAINBOW_ID_TOKEN, FOG_ID_TOKEN, SKYSPHERE_ID_TOKEN)
                    CASE3 (MATERIAL_ID_TOKEN, SPLINE_ID_TOKEN, DICTIONARY_ID_TOKEN)
                        Remove_Symbol (mToken.table, mToken.raw.lexeme.text.c_str(), mToken.is_array_elem, mToken.DataPtr, mToken.Token_Id);
                        if (mToken.is_mixed_array_elem)
                            *mToken.NumberPtr = IDENTIFIER_TOKEN;
                    END_CASE

                    CASE2 (VECTOR_FUNCT_TOKEN, FLOAT_FUNCT_TOKEN)
                        switch(mToken.Function_Id)
                        {
                            case VECTOR_ID_TOKEN:
                            case FLOAT_ID_TOKEN:
                                Remove_Symbol (mToken.table, mToken.raw.lexeme.text.c_str(), mToken.is_array_elem, mToken.DataPtr, mToken.Token_Id);
                                if (mToken.is_mixed_array_elem)
                                    *mToken.NumberPtr = IDENTIFIER_TOKEN;
                                break;

                            default:
                                Parse_Error(IDENTIFIER_TOKEN);
                                break;
                        }
                    END_CASE

                    OTHERWISE
                        Parse_Error(IDENTIFIER_TOKEN);
                    END_CASE
                END_EXPECT
                Ok_To_Declare = true;
            }
            EXIT
        END_CASE

        CASE (MACRO_ID_TOKEN)
            Parsing_Directive = false;
            if (Skipping)
            {
                UNGET
            }
            else
            {
                Invoke_Macro();
            }
            EXIT
        END_CASE

        CASE (MACRO_TOKEN)
            Parsing_Directive = false;
            Inc_CS_Index();
            if (!Skipping)
            {
                if (Inside_MacroDef)
                {
                    Error("Cannot nest macro definitions");
                }
                Inside_MacroDef=true;
                PMac=Parse_Macro();
                Inside_MacroDef=false;
            }
            Cond_Stack.back().Cond_Type = DECLARING_MACRO_COND;
            Cond_Stack.back().PMac      = PMac;
            Skip_Tokens(DECLARING_MACRO_COND);
            EXIT
        END_CASE

#if POV_DEBUG
        CASE(BREAKPOINT_TOKEN)
            Parsing_Directive = false;
            if (Skipping)
            {
                UNGET
            }
            else
            {
                Parse_Breakpoint();
            }
            EXIT
        END_CASE
#endif

        OTHERWISE
            Parsing_Directive = false;
            UNGET
            EXIT
        END_CASE
    END_EXPECT

    Parsing_Directive = false;

    if (mToken.Unget_Token)
    {
        mToken.Unget_Token = false;
    }
    else
    {
        mToken.Token_Id = END_OF_FILE_TOKEN;
        mToken.is_array_elem = false;
        mToken.is_mixed_array_elem = false;
        mToken.is_dictionary_elem = false;
    }
}

#if POV_DEBUG
void Parser::Parse_Breakpoint()
{
    // This function is invoked in debug builds whenever the `#breakpoint` directive is encountered
    // in a scene or include file.
    // Control flow is honored, e.g. `#if(0) #breakpoint #else #breakpoint #end` will trigger this
    // function only on the second `#breakpoint` directive.

    // To use the `#breakpoint` directive to immediately break program execution, place an
    // unconditional breakpoint here.

    // To use the `#breakpoint` directive to prime a breakpoint elsewhere, make that breakpoint
    // conditional, testing for `gBreakpointCounter > 0`.

    ++gBreakpointCounter;
}
#endif


/*****************************************************************************
*
* FUNCTION
*
* INPUT
*
* OUTPUT
*
* RETURNS
*
* AUTHOR
*
* DESCRIPTION
*
* CHANGES
*
******************************************************************************/

void Parser::Open_Include()
{
    char *asciiFileName;
    UCS2String formalFileName; // Name the file is known by to the user.

    asciiFileName = Parse_C_String(true);
    formalFileName = ASCIItoUCS2String(asciiFileName);
    POV_FREE(asciiFileName);

    IncludeHeader(formalFileName);
}



/*****************************************************************************
*
* FUNCTION
*
* INPUT
*
* OUTPUT
*
* RETURNS
*
* AUTHOR
*
* DESCRIPTION
*
* CHANGES
*
******************************************************************************/

void Parser::Skip_Tokens(COND_TYPE cond)
{
    int Temp      = Cond_Stack.size();
    int Prev_Skip = Skipping;

    Skipping=true;

    while ((Cond_Stack.size() > Temp) || ((Cond_Stack.size() == Temp) && (Cond_Stack.back().Cond_Type == cond)))
    {
        Get_Token();
    }

    Skipping=Prev_Skip;

    if (mToken.Token_Id==HASH_TOKEN)
    {
        mToken.Token_Id=END_OF_FILE_TOKEN;
        mToken.is_array_elem = false;
        mToken.is_mixed_array_elem = false;
        mToken.is_dictionary_elem = false;
        mToken.Unget_Token=false;
    }
    else
    {
        UNGET
    }
}


/*****************************************************************************
*
* FUNCTION
*
* INPUT
*
* OUTPUT
*
* RETURNS
*
* AUTHOR
*
* DESCRIPTION
*
* CHANGES
*
******************************************************************************/

void Parser::Break()
{
    int Prev_Skip = Skipping;

    Skipping=true;

    while ( (Cond_Stack.size() > 1) &&
            (Cond_Stack.back().Cond_Type != WHILE_COND) &&
            (Cond_Stack.back().Cond_Type != FOR_COND) &&
            (Cond_Stack.back().Cond_Type != CASE_TRUE_COND) &&
            (Cond_Stack.back().Cond_Type != INVOKING_MACRO_COND) )
    {
        Get_Token();
    }

    if (Cond_Stack.size() == 1)
        Error ("Invalid context for #break");

    if (Cond_Stack.back().Cond_Type == INVOKING_MACRO_COND)
    {
        Skipping=Prev_Skip;
        Return_From_Macro();
        Cond_Stack.pop_back();
        return;
    }

    Cond_Stack.back().Cond_Type = SKIP_TIL_END_COND;
    Skip_Tokens (SKIP_TIL_END_COND);

    Skipping=Prev_Skip;

    if (mToken.Token_Id==HASH_TOKEN)
    {
        mToken.Token_Id=END_OF_FILE_TOKEN;
        mToken.is_array_elem = false;
        mToken.is_mixed_array_elem = false;
        mToken.is_dictionary_elem = false;
        mToken.Unget_Token=false;
    }
    else
    {
        UNGET
    }
}


/*****************************************************************************
*
* FUNCTION
*
*   get_hash_value
*
* INPUT
*
* OUTPUT
*
* RETURNS
*
* AUTHOR
*
*   Dieter Bayer
*
* DESCRIPTION
*
*   Calculate hash value for a given string.
*
* CHANGES
*
*   Apr 1996 : Creation.
*
******************************************************************************/

int Parser::get_hash_value(const char *s)
{
    unsigned int i = 0;

    while (*s)
    {
        i = (i << 1) ^ *s++;
    }

    return((int)(i % SYM_TABLE_SIZE));
}



/*****************************************************************************
*
* FUNCTION
*
*   init_sym_tables
*
* INPUT
*
* OUTPUT
*
* RETURNS
*
* AUTHOR
*
*   Chris Young
*
* DESCRIPTION
*
* CHANGES
*
******************************************************************************/

void Parser::init_sym_tables()
{
    int i;

    Add_Sym_Table();

    for (i = 0; Reserved_Words[i].Token_Name != nullptr; i++)
    {
        Add_Symbol(SYM_TABLE_RESERVED,Reserved_Words[i].Token_Name,Reserved_Words[i].Token_Number);
    }

    Add_Sym_Table();
}

Parser::SYM_TABLE *Parser::Create_Sym_Table (bool copyNames)
{
    SYM_TABLE *New = reinterpret_cast<SYM_TABLE *>(POV_MALLOC(sizeof(SYM_TABLE),"symbol table"));
    New->namesAreCopies = copyNames;

    for (int i = 0; i < SYM_TABLE_SIZE; i++)
    {
        New->Table[i] = nullptr;
    }

    return New;
}

void Parser::Add_Sym_Table()
{
    if ((++Table_Index)==MAX_NUMBER_OF_TABLES)
    {
        Table_Index--;
        Error("Too many nested symbol tables");
    }

    Tables[Table_Index] = Create_Sym_Table (Table_Index != 0);
}

void Parser::Destroy_Sym_Table (Parser::SYM_TABLE *Table)
{
    SYM_ENTRY *Entry;

    for(int i = SYM_TABLE_SIZE - 1; i >= 0; i--)
    {
        Entry = Table->Table[i];

        while(Entry)
        {
            Entry = Destroy_Entry (Entry, Table->namesAreCopies);
        }

        Table->Table[i] = nullptr;
    }

    POV_FREE(Table);

}

void Parser::Destroy_Table(int index)
{
    Destroy_Sym_Table (Tables[index]);
}

Parser::SYM_TABLE *Parser::Copy_Sym_Table (const Parser::SYM_TABLE *table)
{
    SYM_TABLE *newTable = Create_Sym_Table (true);
    SYM_ENTRY *Entry, *newEntry;

    for(int i = SYM_TABLE_SIZE - 1; i >= 0; i--)
    {
        Entry = table->Table[i];

        while(Entry)
        {
            newEntry = Copy_Entry (Entry);
            newEntry->next = newTable->Table[i];
            newTable->Table[i] = newEntry;
            Entry = Entry->next;
        }
    }

    return newTable;
}

SYM_ENTRY *Parser::Create_Entry (const char *Name, TokenId Number, bool copyName)
{
    SYM_ENTRY *New;

    New = reinterpret_cast<SYM_ENTRY *>(POV_MALLOC(sizeof(SYM_ENTRY), "symbol table entry"));

    New->Token_Number        = Number;
    New->Data                = nullptr;
    New->deprecated          = false;
    New->deprecatedOnce      = false;
    New->deprecatedShown     = false;
    New->Deprecation_Message = nullptr;
    New->ref_count           = 1;
    if (copyName)
        New->Token_Name = POV_STRDUP(Name);
    else
        New->Token_Name = const_cast<char*>(Name);

    return(New);
}

SYM_ENTRY *Parser::Copy_Entry (const SYM_ENTRY *oldEntry)
{
    SYM_ENTRY *newEntry;

    newEntry = reinterpret_cast<SYM_ENTRY *>(POV_MALLOC(sizeof(SYM_ENTRY), "symbol table entry"));

    newEntry->Token_Number        = oldEntry->Token_Number;
    newEntry->Data                = Copy_Identifier (oldEntry->Data, oldEntry->Token_Number);
    newEntry->deprecated          = false;
    newEntry->deprecatedOnce      = false;
    newEntry->deprecatedShown     = false;
    newEntry->Deprecation_Message = nullptr;
    newEntry->ref_count           = 1;
    newEntry->Token_Name          = POV_STRDUP (oldEntry->Token_Name);

    return newEntry;
}

void Parser::Acquire_Entry_Reference (SYM_ENTRY *Entry)
{
    if (Entry == nullptr)
        return;
    if (Entry->ref_count >= std::numeric_limits<SymTableEntryRefCount>::max())
        Error("Too many unresolved references to symbol");
    Entry->ref_count ++;
}

void Parser::Release_Entry_Reference (SYM_TABLE *table, SYM_ENTRY *Entry)
{
    if (Entry == nullptr)
        return;
    if (Entry->ref_count <= 0)
        Error("Internal error: Symbol reference counter underflow");
    Entry->ref_count --;

    if (Entry->ref_count == 0)
    {
        if (table->namesAreCopies) // NB reserved words reference hard-coded token names in code segment, rather than allocated on heap
        {
            POV_FREE(Entry->Token_Name);
            Destroy_Ident_Data (Entry->Data, Entry->Token_Number); // TODO - shouldn't this be outside the if() block?
        }
        if (Entry->Deprecation_Message != nullptr)
            POV_FREE(Entry->Deprecation_Message);

        POV_FREE(Entry);
    }
}

SYM_ENTRY *Parser::Destroy_Entry (SYM_ENTRY *Entry, bool destroyName)
{
    SYM_ENTRY *Next;

    if(Entry == nullptr)
        return nullptr;

    // always unhook the entry from hash table (if it is still member of one)
    Next = Entry->next;
    Entry->next = nullptr;

    if (Entry->ref_count <= 0)
        Error("Internal error: Symbol reference counter underflow");
    Entry->ref_count --;

    if (Entry->ref_count == 0)
    {
        if (destroyName) // NB reserved words reference hard-coded token names in code segment, rather than allocated on heap
        {
            POV_FREE(Entry->Token_Name);
            Destroy_Ident_Data (Entry->Data, Entry->Token_Number); // TODO - shouldn't this be outside the if() block?
        }
        if (Entry->Deprecation_Message != nullptr)
            POV_FREE(Entry->Deprecation_Message);

        POV_FREE(Entry);
    }

    return Next;
}


void Parser::Add_Entry (SYM_TABLE *table, SYM_ENTRY *Table_Entry)
{
    int i = get_hash_value(Table_Entry->Token_Name);

    Table_Entry->next       = table->Table[i];
    table->Table[i] = Table_Entry;
}

void Parser::Add_Entry (int Index,SYM_ENTRY *Table_Entry)
{
    Add_Entry (Tables[Index], Table_Entry);
}


SYM_ENTRY *Parser::Add_Symbol (SYM_TABLE *table, const char *Name, TokenId Number)
{
    SYM_ENTRY *New;

    New = Create_Entry (Name, Number, table->namesAreCopies);
    Add_Entry (table, New);

    return(New);
}

SYM_ENTRY *Parser::Add_Symbol (int Index,const char *Name,TokenId Number)
{
    SYM_ENTRY *New;

    New = Create_Entry (Name, Number, (Index != SYM_TABLE_RESERVED));
    Add_Entry(Index,New);

    return(New);
}


SYM_ENTRY *Parser::Find_Symbol (const SYM_TABLE *table, const char *Name, int hash)
{
    SYM_ENTRY *Entry;

    Entry = table->Table[hash];

    while (Entry)
    {
        if (strcmp(Name, Entry->Token_Name) == 0)
        {
            return(Entry);
        }

        Entry = Entry->next;
    }

    return(Entry);
}

SYM_ENTRY *Parser::Find_Symbol (const SYM_TABLE *table, const char *name)
{
    return Find_Symbol (table, name, get_hash_value (name));
}

SYM_ENTRY *Parser::Find_Symbol (int index, const char *name)
{
    return Find_Symbol (Tables[index], name, get_hash_value(name));
}

SYM_ENTRY *Parser::Find_Symbol (const char *name)
{
    SYM_ENTRY *entry;
    int hash = get_hash_value (name);
    for (int index = Table_Index; index > 0; --index)
    {
        entry = Find_Symbol (Tables[index], name, hash);
        if (entry)
            return entry;
    }
    return nullptr;
}


void Parser::Remove_Symbol (SYM_TABLE *table, const char *Name, bool is_array_elem, void **DataPtr, int ttype)
{
    if(is_array_elem == true)
    {
        if(DataPtr == nullptr)
            Error("Invalid array element!");

        if(ttype == FLOAT_FUNCT_TOKEN)
            ttype = FLOAT_ID_TOKEN;
        else if(ttype == VECTOR_FUNCT_TOKEN)
            ttype = VECTOR_ID_TOKEN;
        else if(ttype == COLOUR_KEY_TOKEN)
            ttype = COLOUR_ID_TOKEN;

        Destroy_Ident_Data (*DataPtr, ttype);
        *DataPtr = nullptr;
    }
    else
    {
        SYM_ENTRY *Entry;
        SYM_ENTRY **EntryPtr;

        int i = get_hash_value(Name);

        EntryPtr = &(table->Table[i]);
        Entry    = *EntryPtr;

        while (Entry)
        {
            if (strcmp(Name, Entry->Token_Name) == 0)
            {
                *EntryPtr = Entry->next;
                Destroy_Entry (Entry, table->namesAreCopies);
                return;
            }

            EntryPtr = &(Entry->next);
            Entry    = *EntryPtr;
        }

        Error("Tried to free undefined symbol");
    }
}

void Parser::Remove_Symbol (int Index, const char *Name, bool is_array_elem, void **DataPtr, int ttype)
{
    return Remove_Symbol (Tables[Index], Name, is_array_elem, DataPtr, ttype);
}

void Parser::Check_Macro_Vers(void)
{
    if (sceneData->EffectiveLanguageVersion() < 310)
    {
        Error("Macros require #version 3.1 or later but #version %x.%02d is set.",
               sceneData->EffectiveLanguageVersion() / 100, sceneData->EffectiveLanguageVersion() % 100);
    }
}

Parser::Macro *Parser::Parse_Macro()
{
    Macro *New;
    SYM_ENTRY *Table_Entry=nullptr;
    bool Old_Ok = Ok_To_Declare;
    MacroParameter newParameter;

    Check_Macro_Vers();

    Ok_To_Declare = false;

    EXPECT_ONE
        CASE (IDENTIFIER_TOKEN)
            Table_Entry = Add_Symbol (SYM_TABLE_GLOBAL,mToken.raw.lexeme.text.c_str(),TEMPORARY_MACRO_ID_TOKEN);
        END_CASE

        CASE (MACRO_ID_TOKEN)
            Remove_Symbol(SYM_TABLE_GLOBAL,mToken.raw.lexeme.text.c_str(),false,nullptr,0);
            Table_Entry = Add_Symbol (SYM_TABLE_GLOBAL,mToken.raw.lexeme.text.c_str(),TEMPORARY_MACRO_ID_TOKEN);
        END_CASE

        OTHERWISE
            Parse_Error(IDENTIFIER_TOKEN);
        END_CASE
    END_EXPECT

    New = new Macro(mToken.raw.lexeme.text.c_str());

    Table_Entry->Data=reinterpret_cast<void *>(New);

    EXPECT_ONE
        CASE (LEFT_PAREN_TOKEN)
            UNGET
        END_CASE
        CASE (TEMPORARY_MACRO_ID_TOKEN)
            Error( "Can't invoke a macro while declaring its parameters");
        END_CASE
        OTHERWISE
            Expectation_Error ("identifier");
        END_CASE
    END_EXPECT

    Parse_Paren_Begin();

    newParameter.optional = false;
    EXPECT
        CASE (OPTIONAL_TOKEN)
            newParameter.optional = true;
        END_CASE

        CASE3 (MACRO_ID_TOKEN, IDENTIFIER_TOKEN, PARAMETER_ID_TOKEN)
        CASE3 (FILE_ID_TOKEN,  FUNCT_ID_TOKEN, VECTFUNCT_ID_TOKEN)
        // These have to match Parse_Declare in parse.cpp! [trf]
        CASE4 (NORMAL_ID_TOKEN, FINISH_ID_TOKEN, TEXTURE_ID_TOKEN, OBJECT_ID_TOKEN)
        CASE4 (COLOUR_MAP_ID_TOKEN, TRANSFORM_ID_TOKEN, CAMERA_ID_TOKEN, PIGMENT_ID_TOKEN)
        CASE4 (SLOPE_MAP_ID_TOKEN, NORMAL_MAP_ID_TOKEN, TEXTURE_MAP_ID_TOKEN, COLOUR_ID_TOKEN)
        CASE4 (PIGMENT_MAP_ID_TOKEN, MEDIA_ID_TOKEN, STRING_ID_TOKEN, INTERIOR_ID_TOKEN)
        CASE4 (DENSITY_ID_TOKEN, ARRAY_ID_TOKEN, DENSITY_MAP_ID_TOKEN, UV_ID_TOKEN)
        CASE4 (VECTOR_4D_ID_TOKEN, RAINBOW_ID_TOKEN, FOG_ID_TOKEN, SKYSPHERE_ID_TOKEN)
        CASE3 (MATERIAL_ID_TOKEN, SPLINE_ID_TOKEN, DICTIONARY_ID_TOKEN)
            newParameter.name = POV_STRDUP(mToken.raw.lexeme.text.c_str());
            New->parameters.push_back(newParameter);
            Parse_Comma();
            newParameter.optional = false;
        END_CASE

        CASE2 (VECTOR_FUNCT_TOKEN, FLOAT_FUNCT_TOKEN)
            switch(mToken.Function_Id)
            {
                case VECTOR_ID_TOKEN:
                case FLOAT_ID_TOKEN:
                    newParameter.name = POV_STRDUP(mToken.raw.lexeme.text.c_str());
                    New->parameters.push_back(newParameter);
                    Parse_Comma();
                    newParameter.optional = false;
                    break;

                default:
                    Expectation_Error ("identifier");
                    break;
            }
        END_CASE

        CASE(RIGHT_PAREN_TOKEN)
            UNGET
            if (newParameter.optional)
                Expectation_Error ("identifier");
            EXIT
        END_CASE

        CASE(TEMPORARY_MACRO_ID_TOKEN)
            Error( "Can't invoke a macro while declaring its parameters");
        END_CASE

        OTHERWISE
            Expectation_Error ("identifier");
        END_CASE
    END_EXPECT

    Ok_To_Declare = Old_Ok;

    Table_Entry->Token_Number = MACRO_ID_TOKEN;

    New->source = mTokenizer.GetColdBookmark();

    Parse_Paren_End();

    Check_Macro_Vers();

    return (New);
}


void Parser::Invoke_Macro()
{
    Macro *PMac=reinterpret_cast<Macro *>(mToken.Data);
    SYM_ENTRY **Table_Entries=nullptr;
    int i,Local_Index;

    Inc_CS_Index();

    if(PMac == nullptr)
    {
        if (mToken.DataPtr != nullptr)
            PMac = reinterpret_cast<Macro*>(*(mToken.DataPtr));
        else
            Error("Error in Invoke_Macro");
    }

    Check_Macro_Vers();

    Parse_Paren_Begin();

    if (PMac->parameters.size() > 0)
    {
        Table_Entries = reinterpret_cast<SYM_ENTRY **>(POV_MALLOC(sizeof(SYM_ENTRY *)*PMac->parameters.size(),"parameters"));

        /* We must parse all parameters before adding new symbol table
           or adding entries.  Otherwise recursion won't always work.
         */

        Local_Index = Table_Index;

        bool properlyDelimited; // true if we found the previous parameter properly delimited with a comma

        properlyDelimited = true;
        for (i=0; i<PMac->parameters.size(); i++)
        {
            bool finalParameter = (i == PMac->parameters.size()-1);
            Table_Entries[i] = Create_Entry (PMac->parameters[i].name, IDENTIFIER_TOKEN, true);
            if (!Parse_RValue(IDENTIFIER_TOKEN, &(Table_Entries[i]->Token_Number), &(Table_Entries[i]->Data), nullptr, true, false, true, true, true, Local_Index))
            {
                EXPECT_ONE
                    CASE (IDENTIFIER_TOKEN)
                        // an uninitialized identifier was passed
                        if (!PMac->parameters[i].optional)
                            Error("Cannot pass uninitialized identifier as non-optional macro parameter.");
                    END_CASE

                    CASE (RIGHT_PAREN_TOKEN)
                        if (!(finalParameter && properlyDelimited))
                            // the parameter list was closed prematurely
                            Error("Expected %d parameters but only %d found.",PMac->parameters.size(),i);
                        // the parameter was left empty
                        if (!PMac->parameters[i].optional)
                            Error("Cannot omit non-optional macro parameter %d.",i+1);
                        UNGET
                    END_CASE

                    CASE (COMMA_TOKEN)
                        // the parameter was left empty
                        if (!PMac->parameters[i].optional)
                            Error("Cannot omit non-optional macro parameter %d.",i+1);
                        UNGET
                    END_CASE

                    OTHERWISE
                        Expectation_Error("macro parameter");
                    END_CASE
                END_EXPECT

                Destroy_Entry (Table_Entries[i], true);
                Table_Entries[i] = nullptr;
            }
            properlyDelimited = Parse_Comma();
        }
    }

    Parse_Paren_End();

    Cond_Stack.back().Cond_Type = INVOKING_MACRO_COND;

    Cond_Stack.back().returnToBookmark   = mTokenizer.GetHotBookmark();
    Cond_Stack.back().PMac               = PMac;

    /* Gotta have new symbol table in case #local is used */
    Add_Sym_Table();

    if (PMac->parameters.size() > 0)
    {
        for (i=0; i<PMac->parameters.size(); i++)
        {
            if (Table_Entries[i] != nullptr)
                Add_Entry(Table_Index,Table_Entries[i]);
        }

        POV_FREE(Table_Entries);
    }

    if ((PMac->Cache != nullptr) || (PMac->source.sourceName != mTokenizer.GetSourceName()))
    {
        UCS2String ign;
        /* Not in same file */
        Cond_Stack.back().Macro_Same_Flag = false;
        Got_EOF=false;
        shared_ptr<IStream> is;
        if (PMac->Cache)
        {
            is = std::make_shared<IMemStream>(Cond_Stack.back().PMac->Cache, PMac->CacheSize, PMac->source.sourceName, PMac->source.offset);
        }
        else
        {
            is = Locate_File (PMac->source.sourceName, POV_File_Text_Macro, ign, true);
            if(is == nullptr)
                Error ("Cannot open macro file '%s'.", UCS2toASCIIString(PMac->source.sourceName).c_str());
        }
        mTokenizer.SetInputStream(is);
    }
    else
    {
        Cond_Stack.back().Macro_Same_Flag=true;
    }

    Got_EOF=false;
    if (!mTokenizer.GoToBookmark(PMac->source))
    {
        ErrorInfo(mToken, "Invoking macro from here.");
        Error(PMac->source, "Unable to file seek in macro invocation.");
    }

    mToken.sourceFile = mTokenizer.GetSource();
    mToken.Token_Id = END_OF_FILE_TOKEN;
    mToken.is_array_elem = false;
    mToken.is_mixed_array_elem = false;
    mToken.is_dictionary_elem = false;

    Check_Macro_Vers();

}

void Parser::Return_From_Macro()
{
    Check_Macro_Vers();

    Got_EOF=false;

    if (!mTokenizer.GoToBookmark(Cond_Stack.back().returnToBookmark))
    {
        ErrorInfo(mToken, "Returning from macro.");
        Error(Cond_Stack.back().returnToBookmark, "Unable to file seek in return from macro.");
    }
    mToken.sourceFile = mTokenizer.GetSource();

    // Always destroy macro locals
    Destroy_Table(Table_Index--);
}

Parser::Macro::Macro(const char *s) :
    Macro_Name(POV_STRDUP(s)),
    Cache(nullptr)
{}

Parser::Macro::~Macro()
{
    int i;

    POV_FREE(Macro_Name);

    for (i=0; i < parameters.size(); i++)
    {
        POV_FREE(parameters[i].name);
    }

    if (Cache != nullptr)
        delete[] Cache;
}

Parser::POV_ARRAY *Parser::Parse_Array_Declare (void)
{
    POV_ARRAY *New;
    int i,j;

    New = new POV_ARRAY;
    New->resizable = false;

    i=0;
    j=1;

    Ok_To_Declare = false;

    while (Parse_Square_Begin(false))
    {
        if (i>4)
        {
            Error("Too many array dimensions");
        }
        New->Sizes[i]=(int)(Parse_Float() + EPSILON);
        j *= New->Sizes[i];
        if ( j <= 0) {
            Error("Invalid dimension size for an array");
        }
        i++;
        Parse_Square_End();
    }

    if (i == 0) {
        // new syntax: Dynamically sized one-dimensional array
        New->Sizes[0] = 0;
        New->resizable = true;
        New->Dims     = 0;
    }
    else
    {
        New->Dims     = i-1;
        New->DataPtrs.resize (j);
    }
    New->Type = EMPTY_ARRAY_TOKEN;

    j = 1;

    for(i = New->Dims; i>=0; i--)
    {
        New->Mags[i] = j;
        j *= New->Sizes[i];
    }

    for (i=0; i<New->DataPtrs.size(); i++)
    {
        POV_PARSER_ASSERT (New->DataPtrs[i] == nullptr);
    }

    EXPECT_ONE
        CASE2(LEFT_CURLY_TOKEN, OPTIONAL_TOKEN)
            UNGET
                Parse_Initalizer(0,0,New);
        END_CASE

        OTHERWISE
            UNGET
        END_CASE
    END_EXPECT

    Ok_To_Declare = true;
    return(New);
};


Parser::SYM_TABLE *Parser::Parse_Dictionary_Declare()
{
    SYM_TABLE *newDictionary;
    SYM_ENTRY *newEntry;
    bool oldParseRawIdentifiers;
    char *dictIndex;

    newDictionary = Create_Sym_Table (true);

    // TODO REVIEW - maybe we need `Ok_To_Declare = false`?

    if (!Parse_Begin (false))
        return newDictionary;

    EXPECT
        CASE (PERIOD_TOKEN)
            oldParseRawIdentifiers = parseRawIdentifiers;
            parseRawIdentifiers = true;
            Get_Token();
            parseRawIdentifiers = oldParseRawIdentifiers;
            if (mToken.Token_Id != IDENTIFIER_TOKEN)
                Expectation_Error ("dictionary element identifier");
            newEntry = Add_Symbol (newDictionary, mToken.raw.lexeme.text.c_str(), IDENTIFIER_TOKEN);

            GET (COLON_TOKEN);

            if (!Parse_RValue (IDENTIFIER_TOKEN, &(newEntry->Token_Number), &(newEntry->Data), newEntry, false, false, true, true, false, MAX_NUMBER_OF_TABLES))
                Expectation_Error("RValue");

            Parse_Comma();
        END_CASE

        CASE (LEFT_SQUARE_TOKEN)
            UNGET
            Parse_Square_Begin();
            dictIndex = Parse_C_String();
            newEntry = Add_Symbol (newDictionary, dictIndex, IDENTIFIER_TOKEN);
            POV_PARSER_ASSERT (newDictionary->namesAreCopies);
            POV_FREE (dictIndex);
            Parse_Square_End();

            GET (COLON_TOKEN);

            if (!Parse_RValue (IDENTIFIER_TOKEN, &(newEntry->Token_Number), &(newEntry->Data), newEntry, false, false, true, true, false, MAX_NUMBER_OF_TABLES))
                Expectation_Error("RValue");

            Parse_Comma();
        END_CASE

        OTHERWISE
            UNGET
            EXIT
        END_CASE
    END_EXPECT

    Parse_End();

    return newDictionary;

};

void Parser::Parse_Initalizer (int Sub, int Base, POV_ARRAY *a)
{
    int i;
    bool optional = false;

    EXPECT_ONE
        CASE(OPTIONAL_TOKEN)
            optional = true;
        END_CASE

        OTHERWISE
            UNGET
        END_CASE
    END_EXPECT

    Parse_Begin();
    if (Sub < a->Dims)
    {
        for(i=0; i < a->Sizes[Sub]; i++)
        {
            Parse_Initalizer(Sub+1,i*a->Mags[Sub]+Base,a);
        }
    }
    else
    {
        bool properlyDelimited = true;
        bool finalParameter = (!a->resizable && (a->Sizes[Sub] == 0));
        for(i=0; !finalParameter; i++)
        {
            if (a->resizable)
            {
                a->DataPtrs.push_back (nullptr);
                a->Sizes[Sub] = a->DataPtrs.size();
            }
            else
                finalParameter = (i == (a->Sizes[Sub]-1));

            if (!Parse_RValue (a->Type, &(a->Type), &(a->DataPtrs[Base+i]), nullptr, false, false, true, false, true, MAX_NUMBER_OF_TABLES))
            {
                EXPECT_ONE
                    CASE (IDENTIFIER_TOKEN)
                        // an uninitialized identifier was passed
                        if(!optional)
                            Error("Cannot pass uninitialized identifier to non-optional array initializer.");
                    END_CASE

                    CASE (RIGHT_CURLY_TOKEN)
                        if (a->resizable)
                        {
                            finalParameter = true;
                            POV_PARSER_ASSERT (a->DataPtrs.back() == nullptr);
                            a->DataPtrs.pop_back();
                            a->Sizes[Sub] = a->DataPtrs.size();
                        }
                        else
                        {
                            if (!(finalParameter && properlyDelimited))
                                // the parameter list was closed prematurely
                                Error("Expected %d initializers but only %d found.",a->Sizes[Sub],i);
                            // the parameter was left empty
                            if(!optional)
                                Error("Cannot omit elements of non-optional array initializer.");
                        }
                        UNGET
                    END_CASE

                    CASE (COMMA_TOKEN)
                        // the parameter was left empty
                        if(!optional)
                            Error("Cannot omit elements of non-optional array initializer.");
                        UNGET
                    END_CASE

                    OTHERWISE
                        Expectation_Error("array initializer element");
                    END_CASE
                END_EXPECT
            }
            properlyDelimited = Parse_Comma();
        }
    }
    Parse_End();
    Parse_Comma();
};

void Parser::Parse_Fopen(void)
{
    shared_ptr<IStream> rfile;
    OStream *wfile = nullptr;
    DATA_FILE *New;
    char *asciiFileName;
    UCS2String fileName;
    UCS2String ign;
    SYM_ENTRY *Entry;

    New = new DATA_FILE;

    // Safeguard against accidental nesting of other file access directives inside the `#fopen`
    // directive (or the user forgetting portions of the directive).
    New->busyParsing = true;

    GET(IDENTIFIER_TOKEN)
    Entry = Add_Symbol (SYM_TABLE_GLOBAL,mToken.raw.lexeme.text.c_str(),FILE_ID_TOKEN);
    Entry->Data=reinterpret_cast<void *>(New);

    asciiFileName = Parse_C_String(true);
    fileName = ASCIItoUCS2String(asciiFileName);
    POV_FREE(asciiFileName);

    EXPECT_ONE
        CASE(READ_TOKEN)
            New->inTokenizer = std::make_shared<RawTokenizer>();
            rfile = Locate_File(fileName.c_str(), POV_File_Text_User, ign, true);
            if (rfile != nullptr)
                New->inTokenizer->SetInputStream(rfile);
            else
                Error ("Cannot open user file %s (read).", UCS2toASCIIString(fileName).c_str());
        END_CASE

        CASE(WRITE_TOKEN)
            wfile = CreateFile(fileName.c_str(), POV_File_Text_User, false);
            if(wfile != nullptr)
                New->Out_File = std::make_shared<OTextStream>(fileName.c_str(), wfile);
            else
                New->Out_File = nullptr;

            if(New->Out_File == nullptr)
                Error ("Cannot open user file %s (write).", UCS2toASCIIString(fileName).c_str());
        END_CASE

        CASE(APPEND_TOKEN)
            wfile = CreateFile(fileName.c_str(), POV_File_Text_User, true);
            if(wfile != nullptr)
                New->Out_File = std::make_shared<OTextStream>(fileName.c_str(), wfile);
            else
                New->Out_File = nullptr;

            if(New->Out_File == nullptr)
                Error ("Cannot open user file %s (append).", UCS2toASCIIString(fileName).c_str());
        END_CASE

        OTHERWISE
            Expectation_Error("read or write");
        END_CASE
    END_EXPECT

    New->busyParsing = false;
}

void Parser::Parse_Fclose(void)
{
    DATA_FILE *Data;

    EXPECT_ONE
        CASE(FILE_ID_TOKEN)
            Data=reinterpret_cast<DATA_FILE *>(mToken.Data);
            if (Data->busyParsing)
                Error ("Can't nest directives accessing the same file.");
            // NB no need to set Data->busyParsing, as we're not reading any tokens where the
            // tokenizer might stumble upon nested file access directives
            Got_EOF=false;
            Data->inTokenizer = nullptr;
            Data->Out_File = nullptr;
            Remove_Symbol (SYM_TABLE_GLOBAL,mToken.raw.lexeme.text.c_str(),false,nullptr,0);
        END_CASE

        OTHERWISE
            // To allow `#fclose` to be invoked on an already-closed file,
            // we need to accept IDENTIFIER_TOKEN, but also any *_ID_TOKEN
            // since it may be used at a less local level.
            // (Caveat: This allows to accidentally close a file at a less local level.)
        END_CASE
    END_EXPECT
}

void Parser::Parse_Read()
{
    DATA_FILE *User_File;
    SYM_ENTRY *Temp_Entry;
    int End_File=false;
    char *File_Id;

    Parse_Paren_Begin();

    GET(FILE_ID_TOKEN)
    User_File=reinterpret_cast<DATA_FILE *>(mToken.Data);
    if (User_File->busyParsing)
        Error ("Can't nest directives accessing the same file.");
    File_Id=POV_STRDUP(mToken.raw.lexeme.text.c_str());
    if(User_File->inTokenizer == nullptr)
        Error("Cannot read from file %s because the file is open for writing only.", UCS2toASCIIString(UCS2String(User_File->Out_File->name())).c_str());

    // Safeguard against accidental nesting of other file access directives inside the `#fopen`
    // directive (or the user forgetting portions of the directive).
    User_File->busyParsing = true;

    Parse_Comma(); /* Scene file comma between File_Id and 1st data ident */

    LValue_Ok = true;

    EXPECT
        CASE (IDENTIFIER_TOKEN)
            if (!End_File)
            {
                Temp_Entry = Add_Symbol (SYM_TABLE_GLOBAL,mToken.raw.lexeme.text.c_str(),IDENTIFIER_TOKEN);
                End_File=Parse_Read_Value (User_File,mToken.Token_Id, &(Temp_Entry->Token_Number), &(Temp_Entry->Data));
                mToken.is_array_elem = false;
                mToken.is_mixed_array_elem = false;
                mToken.is_dictionary_elem = false;
                Parse_Comma(); /* Scene file comma between 2 idents */
            }
        END_CASE

        CASE (STRING_ID_TOKEN)
            if (!End_File)
            {
                End_File=Parse_Read_Value (User_File,mToken.Token_Id,mToken.NumberPtr,mToken.DataPtr);
                mToken.is_array_elem = false;
                mToken.is_mixed_array_elem = false;
                mToken.is_dictionary_elem = false;
                Parse_Comma(); /* Scene file comma between 2 idents */
            }
        END_CASE

        CASE2 (VECTOR_FUNCT_TOKEN,FLOAT_FUNCT_TOKEN)
            switch(mToken.Function_Id)
            {
                case VECTOR_ID_TOKEN:
                case FLOAT_ID_TOKEN:
                    if (!End_File)
                    {
                        End_File=Parse_Read_Value (User_File,mToken.Function_Id,mToken.NumberPtr,mToken.DataPtr);
                        Parse_Comma(); /* Scene file comma between 2 idents */
                    }
                    break;

                default:
                    Parse_Error(IDENTIFIER_TOKEN);
                    break;
            }
        END_CASE

        CASE(COMMA_TOKEN)
            if (!End_File)
            {
                Parse_Error(IDENTIFIER_TOKEN);
            }
        END_CASE

        CASE(RIGHT_PAREN_TOKEN)
            UNGET
            EXIT
        END_CASE

        OTHERWISE
            Parse_Error(IDENTIFIER_TOKEN);
        END_CASE
    END_EXPECT

    Parse_Paren_End();

    User_File->busyParsing = false;
    LValue_Ok = false;

    if (End_File)
    {
        Got_EOF=false;
        User_File->inTokenizer = nullptr;
        Remove_Symbol (SYM_TABLE_GLOBAL,File_Id,false,nullptr,0);
    }
    POV_FREE(File_Id);
}

int Parser::Parse_Read_Value(DATA_FILE *User_File, TokenId Previous, TokenId *NumberPtr, void **DataPtr)
{
    int End_File=false;
    int numComponents;
    EXPRESS Express;
    DBL sign = 1.0;
    DBL val = 0.0;
    bool ungetToken = false;

    if(User_File->inTokenizer == nullptr)
        Error("Cannot read from file '%s' because the file is open for writing only.", UCS2toASCIIString(UCS2String(User_File->Out_File->name())).c_str());

    if (User_File->ReadNextToken())
    {
        switch (User_File->inToken.GetTokenId())
        {
            case DASH_TOKEN:
            case PLUS_TOKEN:
            case FLOAT_TOKEN:
                User_File->UnReadToken();
                if (!Parse_Read_Float_Value(val, User_File))
                    POV_PARSER_ASSERT(false);
                *NumberPtr = FLOAT_ID_TOKEN;
                Test_Redefine(Previous,NumberPtr,*DataPtr);
                *DataPtr   = reinterpret_cast<void *>(Create_Float());
                *(reinterpret_cast<DBL *>(*DataPtr)) = val;
                break;

            case LEFT_ANGLE_TOKEN:
                numComponents = 0;
                while (Parse_Read_Float_Value(val, User_File))
                {
                    if (numComponents == 5)
                        Error(SourceInfo(User_File->inTokenizer->GetSourceName(), User_File->inToken.lexeme.position), "Too many components in vector.");
                    Express[numComponents++] = val;
                    if (!User_File->ReadNextToken())
                        Error(SourceInfo(User_File->inTokenizer->GetSourceName(), User_File->inToken.lexeme.position), "Incomplete vector.");
                    if (User_File->inToken.GetTokenId() != COMMA_TOKEN)
                        User_File->UnReadToken();
                }
                if (!User_File->ReadNextToken() || (User_File->inToken.GetTokenId() != RIGHT_ANGLE_TOKEN))
                    Error(SourceInfo(User_File->inTokenizer->GetSourceName(), User_File->inToken.lexeme.position), "Expected vector component or '>'.");
                if (numComponents < 2)
                    Error(SourceInfo(User_File->inTokenizer->GetSourceName(), User_File->inToken.lexeme.position), "Not enough components in vector.");

                switch (numComponents)
                {
                    case 2:
                        *NumberPtr = UV_ID_TOKEN;
                        Test_Redefine(Previous,NumberPtr,*DataPtr);
                        *DataPtr   = reinterpret_cast<void *>(new Vector2d(Express));
                        break;

                    case 3:
                        *NumberPtr = VECTOR_ID_TOKEN;
                        Test_Redefine(Previous,NumberPtr,*DataPtr);
                        *DataPtr   = reinterpret_cast<void *>(new Vector3d(Express));
                        break;

                    case 4:
                        *NumberPtr = VECTOR_4D_ID_TOKEN;
                        Test_Redefine(Previous,NumberPtr,*DataPtr);
                        *DataPtr   = reinterpret_cast<void *>(Create_Vector_4D());
                        Assign_Vector_4D(reinterpret_cast<DBL *>(*DataPtr), Express);
                        break;

                    case 5:
                        *NumberPtr = COLOUR_ID_TOKEN;
                        Test_Redefine(Previous,NumberPtr,*DataPtr);
                        *DataPtr   = reinterpret_cast<void *>(Create_Colour());
                        (*reinterpret_cast<RGBFTColour *>(*DataPtr)).Set(Express, 5); /* NK fix assign_colour bug */
                        break;

                    default:
                        POV_PARSER_ASSERT(false);
                        break;
                }
                break;

            case STRING_LITERAL_TOKEN:
                *NumberPtr = STRING_ID_TOKEN;
                Test_Redefine(Previous,NumberPtr,*DataPtr);
                POV_PARSER_ASSERT(dynamic_pointer_cast<const StringValue>(User_File->inToken.value) != nullptr);
                *DataPtr   = UCS2_strdup(dynamic_pointer_cast<const StringValue>(User_File->inToken.value)->GetData().c_str());
                break;

            default:
                Error(SourceInfo(User_File->inTokenizer->GetSourceName(), User_File->inToken.lexeme.position), "Expected float, vector, or string literal");
                break;
        }

        if (User_File->ReadNextToken() && (User_File->inToken.GetTokenId() != COMMA_TOKEN))
            User_File->UnReadToken();
    }

    /// @todo Returning `true` in case of end-of-file is counter-intuitive.
    return (User_File->inToken.id == END_OF_FILE_TOKEN);
}

bool Parser::Parse_Read_Float_Value(DBL& val, DATA_FILE* User_File)
{
    DBL sign = 1.0;

    if (!User_File->ReadNextToken())
        return false;

    switch (User_File->inToken.GetTokenId())
    {
        case DASH_TOKEN:
            sign = -1.0;
            // FALLTHROUGH
        case PLUS_TOKEN:
            if (!User_File->ReadNextToken() || (User_File->inToken.GetTokenId() != FLOAT_TOKEN))
                Error(SourceInfo(User_File->inTokenizer->GetSourceName(), User_File->inToken.lexeme.position), "Expected float literal");
            // FALLTHROUGH
        case FLOAT_TOKEN:
            val = sign * User_File->inToken.floatValue;
            return true;

        default:
            User_File->UnReadToken();
            return false;
    }
}

void Parser::Parse_Write(void)
{
    char *temp;
    DATA_FILE *User_File;
    EXPRESS Express;
    int Terms;

    Parse_Paren_Begin();

    GET(FILE_ID_TOKEN)

    User_File=reinterpret_cast<DATA_FILE *>(mToken.Data);
    if (User_File->busyParsing)
        Error ("Can't nest directives accessing the same file.");
    if(User_File->Out_File == nullptr)
        Error("Cannot write to file %s because the file is open for reading only.", UCS2toASCIIString(User_File->inTokenizer->GetSourceName()).c_str());

    // Safeguard against accidental nesting of other file access directives inside the `#fopen`
    // directive (or the user forgetting portions of the directive).
    User_File->busyParsing = true;

    Parse_Comma();

    EXPECT
        CASE5 (SINT8_TOKEN,SINT16BE_TOKEN,SINT16LE_TOKEN,SINT32BE_TOKEN,SINT32LE_TOKEN)
        CASE3 (UINT8_TOKEN,UINT16BE_TOKEN,UINT16LE_TOKEN)
            {
                POV_INT32 val_min;
                POV_INT32 val_max;
                int  num_bytes;
                bool big_endian = false;
                switch (mToken.Token_Id)
                {
                    case SINT8_TOKEN:    val_min = SIGNED8_MIN;  val_max = SIGNED8_MAX;    num_bytes = 1; break;
                    case UINT8_TOKEN:    val_min = 0;            val_max = UNSIGNED8_MAX;  num_bytes = 1; break;
                    case SINT16BE_TOKEN: val_min = SIGNED16_MIN; val_max = SIGNED16_MAX;   num_bytes = 2; big_endian = true;  break;
                    case SINT16LE_TOKEN: val_min = SIGNED16_MIN; val_max = SIGNED16_MAX;   num_bytes = 2; big_endian = false; break;
                    case UINT16BE_TOKEN: val_min = 0;            val_max = UNSIGNED16_MAX; num_bytes = 2; big_endian = true;  break;
                    case UINT16LE_TOKEN: val_min = 0;            val_max = UNSIGNED16_MAX; num_bytes = 2; big_endian = false; break;
                    case SINT32BE_TOKEN: val_min = SIGNED32_MIN; val_max = SIGNED32_MAX;   num_bytes = 4; big_endian = true;  break;
                    case SINT32LE_TOKEN: val_min = SIGNED32_MIN; val_max = SIGNED32_MAX;   num_bytes = 4; big_endian = false; break;
                }
                EXPECT
                    CASE_VECTOR
                        Terms = Parse_Unknown_Vector (Express);
                        if ((Terms >= 1) && (Terms <= 5))
                        {
                            for (int i = 0; i < Terms; i ++)
                            {
                                signed long val;
                                if (Express[i] <= val_min)
                                    val = val_min; // TODO - maybe we should warn the user
                                else if (Express[i] >= val_max)
                                    val = val_max; // TODO - maybe we should warn the user
                                else
                                    val = (signed long)(floor(Express[i]+0.5));
                                for (int j = 0; j < num_bytes; j ++)
                                {
                                    int bitShift = (big_endian? (num_bytes-1)-j : j) * 8;
                                    User_File->Out_File->putraw((val >> bitShift) & 0xFF);
                                }
                            }
                        }
                        else
                        {
                            Expectation_Error("expression");
                        }
                    END_CASE
                    CASE (RIGHT_PAREN_TOKEN)
                        UNGET
                        EXIT
                    END_CASE
                    CASE (COMMA_TOKEN)
                        UNGET
                        EXIT
                    END_CASE
                    OTHERWISE
                        Expectation_Error("expression");
                    END_CASE
                END_EXPECT
            }
        END_CASE

        CASE5 (STRING_LITERAL_TOKEN,CHR_TOKEN,SUBSTR_TOKEN,STR_TOKEN,VSTR_TOKEN)
        CASE5 (CONCAT_TOKEN,STRUPR_TOKEN,STRLWR_TOKEN,DATETIME_TOKEN,STRING_ID_TOKEN)
            UNGET
            temp=Parse_C_String();
            if(strlen(temp) > 512)
            {
                for(char *ptr = temp; *ptr != 0; ptr++)
                    User_File->Out_File->printf("%c", *ptr);
            }
            else
                User_File->Out_File->printf("%s", temp);
            POV_FREE(temp);
        END_CASE

        CASE_VECTOR
            Terms = Parse_Unknown_Vector (Express);
            switch (Terms)
            {
                case 1:
                    User_File->Out_File->printf("%g",Express[X]);
                    break;

                case 2:
                    User_File->Out_File->printf("<%g,%g> ",Express[U],Express[V]);
                    break;

                case 3:
                    User_File->Out_File->printf("<%g,%g,%g> ",Express[X],Express[Y],Express[Z]);
                    break;

                case 4:
                    User_File->Out_File->printf("<%g,%g,%g,%g> ",Express[X],Express[Y],Express[Z],Express[T]);
                    break;

                case 5:
                    User_File->Out_File->printf("<%g,%g,%g,%g,%g> ",Express[X],Express[Y],Express[Z],Express[3],Express[4]);
                    break;

                default:
                    Expectation_Error("expression");
            }
        END_CASE

        CASE (RIGHT_PAREN_TOKEN)
            UNGET
            EXIT
        END_CASE

        CASE (COMMA_TOKEN)
        END_CASE

        OTHERWISE
            Expectation_Error("string");
        END_CASE
    END_EXPECT

    Parse_Paren_End();

    User_File->busyParsing = false;
}

DBL Parser::Parse_Cond_Param(void)
{
    bool Old_Ok = Ok_To_Declare;
    bool Old_Sk = Skipping;
    DBL Val;

    Ok_To_Declare = false;
    Skipping      = false;

    Val=Parse_Float_Param();

    Ok_To_Declare = Old_Ok;
    Skipping      = Old_Sk;

    return(Val);
}

void Parser::Parse_Cond_Param2(DBL *V1,DBL *V2)
{
    bool Old_Ok = Ok_To_Declare;
    bool Old_Sk = Skipping;

    Ok_To_Declare = false;
    Skipping      = false;

    Parse_Float_Param2(V1,V2);

    Ok_To_Declare = Old_Ok;
    Skipping      = Old_Sk;
}

void Parser::Inc_CS_Index()
{
    Cond_Stack.emplace_back();
}

bool Parser::Parse_Ifdef_Param ()
{
    bool retval = false;

    Parse_Paren_Begin();

    Inside_Ifdef=true;
    Get_Token();
    Inside_Ifdef=false;

    if (mToken.is_array_elem)
        retval = (*mToken.DataPtr != nullptr);
    else
        retval = (mToken.Token_Id != IDENTIFIER_TOKEN);

    Parse_Paren_End();

    return retval;
}

int Parser::Parse_For_Param (UTF8String& identifierName, DBL* EndPtr, DBL* StepPtr)
{
    TokenId Previous = NOT_A_TOKEN;
    SYM_ENTRY *Temp_Entry = nullptr;

    Parse_Paren_Begin();

    LValue_Ok = true;

    EXPECT_ONE
        CASE (IDENTIFIER_TOKEN)
            POV_PARSER_ASSERT(!mToken.is_array_elem);
            if (mToken.is_dictionary_elem)
                Error("#for loop variable must not be an array or dictionary element");
            Temp_Entry = Add_Symbol (Table_Index,mToken.raw.lexeme.text.c_str(),IDENTIFIER_TOKEN);
            mToken.NumberPtr = &(Temp_Entry->Token_Number);
            mToken.DataPtr = &(Temp_Entry->Data);
            Previous = mToken.Token_Id;
        END_CASE

        CASE3 (FILE_ID_TOKEN, MACRO_ID_TOKEN, PARAMETER_ID_TOKEN)
            // TODO - We should allow assignment if the identifier is non-local.
            if (mToken.is_array_elem || mToken.is_dictionary_elem)
                Error("#for loop variable must not be an array or dictionary element");
            Parse_Error(IDENTIFIER_TOKEN);
        END_CASE

        CASE2 (FUNCT_ID_TOKEN, VECTFUNCT_ID_TOKEN)
            if (mToken.is_array_elem || mToken.is_dictionary_elem)
                Error("#for loop variable must not be an array or dictionary element");
            Error("Redeclaring functions is not allowed - #undef the function first!");
        END_CASE

        // These have to match Parse_Declare in parse.cpp!
        CASE4 (NORMAL_ID_TOKEN, FINISH_ID_TOKEN, TEXTURE_ID_TOKEN, OBJECT_ID_TOKEN)
        CASE4 (COLOUR_MAP_ID_TOKEN, TRANSFORM_ID_TOKEN, CAMERA_ID_TOKEN, PIGMENT_ID_TOKEN)
        CASE4 (SLOPE_MAP_ID_TOKEN, NORMAL_MAP_ID_TOKEN, TEXTURE_MAP_ID_TOKEN, COLOUR_ID_TOKEN)
        CASE4 (PIGMENT_MAP_ID_TOKEN, MEDIA_ID_TOKEN, STRING_ID_TOKEN, INTERIOR_ID_TOKEN)
        CASE4 (DENSITY_ID_TOKEN, ARRAY_ID_TOKEN, DENSITY_MAP_ID_TOKEN, UV_ID_TOKEN)
        CASE4 (VECTOR_4D_ID_TOKEN, RAINBOW_ID_TOKEN, FOG_ID_TOKEN, SKYSPHERE_ID_TOKEN)
        CASE3 (MATERIAL_ID_TOKEN, SPLINE_ID_TOKEN, DICTIONARY_ID_TOKEN)
            if (mToken.is_array_elem || mToken.is_dictionary_elem)
                Error("#for loop variable must not be an array or dictionary element");
            if (mToken.context != Table_Index)
            {
                Temp_Entry = Add_Symbol (Table_Index,mToken.raw.lexeme.text.c_str(),IDENTIFIER_TOKEN);
                mToken.NumberPtr = &(Temp_Entry->Token_Number);
                mToken.DataPtr   = &(Temp_Entry->Data);
                Previous        = IDENTIFIER_TOKEN;
            }
            else
            {
                Previous        = mToken.Token_Id;
            }
        END_CASE

        CASE (EMPTY_ARRAY_TOKEN)
            POV_PARSER_ASSERT (mToken.is_array_elem && !mToken.is_mixed_array_elem);
            Error("#for loop variable must not be an array element");
            Previous = mToken.Token_Id;
        END_CASE

        CASE2 (VECTOR_FUNCT_TOKEN, FLOAT_FUNCT_TOKEN)
            if (mToken.is_array_elem || mToken.is_dictionary_elem)
                Error("#for loop variable must not be an array or dictionary element");
            switch(mToken.Function_Id)
            {
                case VECTOR_ID_TOKEN:
                case FLOAT_ID_TOKEN:
                    if (mToken.context != Table_Index)
                    {
                        Temp_Entry = Add_Symbol (Table_Index,mToken.raw.lexeme.text.c_str(),IDENTIFIER_TOKEN);
                        mToken.NumberPtr = &(Temp_Entry->Token_Number);
                        mToken.DataPtr   = &(Temp_Entry->Data);
                        Previous        = IDENTIFIER_TOKEN;
                    }
                    else
                    {
                        Previous        = mToken.Function_Id;
                    }
                    break;

                default:
                    Parse_Error(IDENTIFIER_TOKEN);
                    break;
            }
        END_CASE

        OTHERWISE
            if (mToken.is_array_elem || mToken.is_dictionary_elem)
                Error("#for loop variable must not be an array or dictionary element");
            Parse_Error(IDENTIFIER_TOKEN);
        END_CASE
    END_EXPECT

    LValue_Ok = false;

    *mToken.NumberPtr = FLOAT_ID_TOKEN;
    Test_Redefine(Previous,mToken.NumberPtr,*mToken.DataPtr, true);
    *mToken.DataPtr   = reinterpret_cast<void *>(Create_Float());
    DBL* CurrentPtr = (reinterpret_cast<DBL *>(*mToken.DataPtr));

    identifierName = mToken.raw.lexeme.text;

    Parse_Comma();
    *CurrentPtr = Parse_Float();
    Parse_Comma();
    *EndPtr = Parse_Float();
    Parse_Comma();
    *StepPtr = Allow_Float(1.0);

    if (fabs(*StepPtr) < EPSILON)
        Error ("#for loop increment must be non-zero.");

    Parse_Paren_End();

    return ((*StepPtr > 0) && (*CurrentPtr < *EndPtr + EPSILON)) ||
           ((*StepPtr < 0) && (*CurrentPtr > *EndPtr - EPSILON));
}

/*****************************************************************************
*
* FUNCTION
*
* INPUT
*
* OUTPUT
*
* RETURNS
*
* AUTHOR
*
* DESCRIPTION
*
* CHANGES
*
******************************************************************************/

void Parser::IncludeHeader(const UCS2String& formalFileName)
{
    UCS2String actualFileName;

    if (formalFileName.empty())
        return;

    maIncludeStack.push_back(mTokenizer.GetHotBookmark());

    shared_ptr<IStream> is = Locate_File (formalFileName.c_str(),POV_File_Text_INC,actualFileName,true);
    if(is == nullptr)
        Error ("Cannot open include file %s.", UCS2toASCIIString(formalFileName).c_str());

    mTokenizer.SetInputStream(is);

    Add_Sym_Table();

    mToken.sourceFile = mTokenizer.GetSource();
    mToken.Token_Id = END_OF_FILE_TOKEN;
    mToken.is_array_elem = false;
    mToken.is_mixed_array_elem = false;
    mToken.is_dictionary_elem = false;

    CheckFileSignature();
}

}<|MERGE_RESOLUTION|>--- conflicted
+++ resolved
@@ -122,19 +122,11 @@
     Max_Trace_Level = MAX_TRACE_LEVEL_DEFAULT;
     Had_Max_Trace_Level = false;
 
-<<<<<<< HEAD
-    CheckFileSignature();
-=======
-    /* ignore any leading characters if they have character codes above 127, this
-       takes care of UTF-8 files with encoding info at the beginning of the file */
-    for(c = Echo_getc(); c > 127; c = Echo_getc())
-        sceneData->stringEncoding = kStringEncoding_UTF8; // switch to UTF-8 automatically [trf]
-    Echo_ungetc(c);
-
 #if POV_DEBUG
     gBreakpointCounter = 0;
 #endif
->>>>>>> 72cf1a73
+
+    CheckFileSignature();
 }
 
 
@@ -601,16 +593,12 @@
 
                             if (!LValue_Ok && !Inside_Ifdef)
                             {
-<<<<<<< HEAD
-                                if (a->DataPtrs[j] == nullptr)
-=======
                                 // Note that this does not (and must not) trigger in e.g.
                                 // `#declare Foo[A][B]=...` when `Foo` is an array of arrays and
                                 // `Foo[A]` is uninitialized, because until now we've only seen
                                 // `#declare Foo[A]`, which is no reason for concern as it may
                                 // just as well be part of `#declare Foo[A]=...` which is fine.
-                                if (a->DataPtrs[j] == NULL)
->>>>>>> 72cf1a73
+                                if (a->DataPtrs[j] == nullptr)
                                     Error("Attempt to access uninitialized array element.");
                             }
 
