//******************************************************************************
///
/// @file backend/render/tracepixel.cpp
///
/// This module implements the TracePixel class, which mostly pertains to
/// setting up the camera, the initial ray for each pixel rendered, and calling
/// TraceRay() for said pixels. It also contains focal blur code, as this is
/// part of camera and ray setup.
///
/// @copyright
/// @parblock
///
/// Persistence of Vision Ray Tracer ('POV-Ray') version 3.7.
/// Copyright 1991-2014 Persistence of Vision Raytracer Pty. Ltd.
///
/// POV-Ray is free software: you can redistribute it and/or modify
/// it under the terms of the GNU Affero General Public License as
/// published by the Free Software Foundation, either version 3 of the
/// License, or (at your option) any later version.
///
/// POV-Ray is distributed in the hope that it will be useful,
/// but WITHOUT ANY WARRANTY; without even the implied warranty of
/// MERCHANTABILITY or FITNESS FOR A PARTICULAR PURPOSE.  See the
/// GNU Affero General Public License for more details.
///
/// You should have received a copy of the GNU Affero General Public License
/// along with this program.  If not, see <http://www.gnu.org/licenses/>.
///
/// ----------------------------------------------------------------------------
///
/// POV-Ray is based on the popular DKB raytracer version 2.12.
/// DKBTrace was originally written by David K. Buck.
/// DKBTrace Ver 2.0-2.12 were written by David K. Buck & Aaron A. Collins.
///
/// @endparblock
///
//*******************************************************************************

#include <vector>

#include <boost/thread.hpp>
#include <boost/scoped_array.hpp>

// frame.h must always be the first POV file included (pulls in platform config)
#include "backend/frame.h"
#include "backend/render/tracepixel.h"

#include "backend/math/chi2.h"
#include "backend/math/matrices.h"
#include "backend/math/vector.h"
#include "backend/render/trace.h"
#include "backend/scene/objects.h"
#include "backend/scene/scene.h"
#include "backend/scene/view.h"
#include "backend/shape/mesh.h"
#include "backend/support/jitter.h"
#include "backend/texture/normal.h"
#include "backend/texture/pigment.h"

// this must be the last file included
#include "base/povdebug.h"

namespace pov
{

#ifdef DYNAMIC_HASHTABLE
extern unsigned short *hashTable; // GLOBAL VARIABLE
#else
extern ALIGN16 unsigned short hashTable[]; // GLOBAL VARIABLE
#endif

const int Grid1Size    = 4;
const int HexGrid2Size = 7;
const int HexGrid3Size = 19;
const int HexGrid4Size = 37;

// Grid size (n x n) used while jittering focal blur sub-pixel position.
const int SUB_PIXEL_GRID_SIZE = 16;

static const Vector2d Grid1[Grid1Size] =
{
    Vector2d(-0.25,  0.25),
    Vector2d( 0.25,  0.25),
    Vector2d(-0.25, -0.25),
    Vector2d( 0.25, -0.25)
};

static const DBL HexJitter2 = 0.144338;
static const int HexGrid2Samples[2] = { 7, 0 };
static const Vector2d HexGrid2[HexGrid2Size] =
{
    Vector2d(-0.288675,  0.000000),
    Vector2d( 0.000000,  0.000000),
    Vector2d( 0.288675,  0.000000),
    Vector2d(-0.144338,  0.250000),
    Vector2d(-0.144338, -0.250000),
    Vector2d( 0.144338,  0.250000),
    Vector2d( 0.144338, -0.250000)
};

static const DBL HexJitter3 = 0.096225;
static const int HexGrid3Samples[4] = { 7, 6, 6, 0 };
static const Vector2d HexGrid3[HexGrid3Size] =
{
    Vector2d(-0.192450,  0.333333),
    Vector2d(-0.192450, -0.333333),
    Vector2d( 0.192450,  0.333333),
    Vector2d( 0.192450, -0.333333),
    Vector2d( 0.384900,  0.000000),
    Vector2d(-0.384900,  0.000000),
    Vector2d( 0.000000,  0.000000),

    Vector2d( 0.000000,  0.333333),
    Vector2d( 0.000000, -0.333333),
    Vector2d(-0.288675,  0.166667),
    Vector2d(-0.288675, -0.166667),
    Vector2d( 0.288675,  0.166667),
    Vector2d( 0.288675, -0.166667),

    Vector2d(-0.096225,  0.166667),
    Vector2d(-0.096225, -0.166667),
    Vector2d( 0.096225,  0.166667),
    Vector2d( 0.096225, -0.166667),
    Vector2d(-0.192450,  0.000000),
    Vector2d( 0.192450,  0.000000)
};

static const DBL HexJitter4 = 0.0721688;
static const int HexGrid4Samples[9] = { 7, 6, 6, 4, 4, 4, 4, 2, 0 };
static const Vector2d HexGrid4[HexGrid4Size] =
{
    Vector2d( 0.000000,  0.000000),
    Vector2d(-0.216506,  0.375000),
    Vector2d( 0.216506, -0.375000),
    Vector2d(-0.216506, -0.375000),
    Vector2d( 0.216506,  0.375000),
    Vector2d(-0.433013,  0.000000),
    Vector2d( 0.433013,  0.000000),

    Vector2d(-0.144338,  0.250000),
    Vector2d( 0.144338, -0.250000),
    Vector2d(-0.144338, -0.250000),
    Vector2d( 0.144338,  0.250000),
    Vector2d(-0.288675,  0.000000),
    Vector2d( 0.288675,  0.000000),

    Vector2d(-0.072169,  0.125000),
    Vector2d( 0.072169, -0.125000),
    Vector2d(-0.072169, -0.125000),
    Vector2d( 0.072169,  0.125000),
    Vector2d(-0.144338,  0.000000),
    Vector2d( 0.144338,  0.000000),

    Vector2d(-0.360844,  0.125000),
    Vector2d(-0.360844, -0.125000),
    Vector2d( 0.360844,  0.125000),
    Vector2d( 0.360844, -0.125000),

    Vector2d(-0.288675,  0.250000),
    Vector2d(-0.288675, -0.250000),
    Vector2d( 0.288675,  0.250000),
    Vector2d( 0.288675, -0.250000),

    Vector2d(-0.072169,  0.375000),
    Vector2d(-0.072169, -0.375000),
    Vector2d( 0.072169,  0.375000),
    Vector2d( 0.072169, -0.375000),

    Vector2d(-0.216506,  0.125000),
    Vector2d(-0.216506, -0.125000),
    Vector2d( 0.216506,  0.125000),
    Vector2d( 0.216506, -0.125000),

    Vector2d( 0.000000,  0.250000),
    Vector2d( 0.000000, -0.250000),
};

inline int PseudoRandom(int v)
{
    return int(hashTable[int(v & 0x0fff)]);
}


bool HasInteriorPointObjectCondition::operator()(const Vector3d& point, ConstObjectPtr object) const
{
    return object->interior != NULL;
}

bool ContainingInteriorsPointObjectCondition::operator()(const Vector3d& point, ConstObjectPtr object) const
{
    containingInteriors.push_back(object->interior);
    return true;
}


TracePixel::TracePixel(ViewData *vd, TraceThreadData *td, unsigned int mtl, DBL adcb, const QualityFlags& qf,
                       CooperateFunctor& cf, MediaFunctor& mf, RadiosityFunctor& af, bool pt) :
                       Trace(vd->GetSceneData(), td, qf, cf, mf, af),
                       sceneData(vd->GetSceneData()),
                       threadData(td),
                       focalBlurData(NULL),
                       maxTraceLevel(mtl),
                       adcBailout(adcb),
                       pretrace(pt)
{
    SetupCamera(vd->GetCamera());
}

TracePixel::~TracePixel()
{
    if(focalBlurData != NULL)
        delete focalBlurData;
}

void TracePixel::SetupCamera(const Camera& cam)
{
    bool normalise = false;
    camera = cam;
    useFocalBlur = false;
    precomputeContainingInteriors = true;
    cameraDirection = camera.Direction;
    cameraRight = camera.Right;
    cameraUp =  camera.Up;
    cameraLocation =  camera.Location;
    aspectRatio = 4.0 / 3.0;
    cameraLengthRight = cameraRight.length();
    cameraLengthUp = cameraUp.length();

    switch(camera.Type)
    {
        case CYL_1_CAMERA:
        case CYL_3_CAMERA:
            aspectRatio = cameraLengthUp;
            normalise = true;
            break;
        case CYL_2_CAMERA:
        case CYL_4_CAMERA:
            aspectRatio = cameraLengthRight;
            normalise = true;
            break;
        case ULTRA_WIDE_ANGLE_CAMERA:
            aspectRatio = cameraLengthUp / cameraLengthRight;
            normalise = true;
            break;
        case OMNIMAX_CAMERA:
        case FISHEYE_CAMERA:
            aspectRatio = cameraLengthRight / cameraLengthUp;
            normalise = true;
            break;
        default:
            aspectRatio = cameraLengthRight / cameraLengthUp;
            break;
    }

    if(normalise == true)
    {
        cameraRight.normalize();
        cameraUp.normalize();
        cameraDirection.normalize();
    }

    if(focalBlurData != NULL)
    {
        delete focalBlurData;
        focalBlurData = NULL;
    }

    // TODO: there is little point in calculating the grid separately for each thread.
    // since all threads in a given render must have identical grids, we should calculate
    // it once, and then duplicate the calculated data when starting up the threads.
    // (Possibly we could store it in the view).
    useFocalBlur = ((camera.Aperture != 0.0) && (camera.Blur_Samples > 0));
    if(useFocalBlur == true)
        focalBlurData = new FocalBlurData(camera, threadData);
}

void TracePixel::operator()(DBL x, DBL y, DBL width, DBL height, RGBTColour& colour)
{
    if(useFocalBlur == false)
    {
        colour.Clear();
        int numTraced = 0;
        for (size_t rayno = 0; rayno < camera.Rays_Per_Pixel; rayno++)
        {
            TraceTicket ticket(maxTraceLevel, adcBailout, sceneData->outputAlpha);
            Ray ray(ticket);

            if (CreateCameraRay(ray, x, y, width, height, rayno) == true)
            {
                MathColour col;
                ColourChannel transm = 0.0;

                TraceRay(ray, col, transm, 1.0, false, camera.Max_Ray_Distance);
                colour += RGBTColour(ToRGBColour(col), transm);
                numTraced++;
            }
        }
        if (numTraced)
            colour /= (DBL) numTraced;
        else
            colour.transm() = 1.0;
    }
    else
        TraceRayWithFocalBlur(colour, x, y, width, height);
}

bool TracePixel::CreateCameraRay(Ray& ray, DBL x, DBL y, DBL width, DBL height, size_t ray_number)
{
    DBL x0 = 0.0, y0 = 0.0;
    DBL cx, sx, cy, sy, ty, rad, phi;
    Vector3d V1;
    TRANSFORM Trans;

    // Move to center of pixel
    x += 0.5;
    y -= 0.5;

    // Set ray flags
    ray.SetFlags(Ray::PrimaryRay, false, false, false, false, pretrace);

    // Create primary ray according to the camera used.
    ray.Origin = cameraLocation;

    switch(camera.Type)
    {
        // Perspective projection (Pinhole camera; POV standard).
        case PERSPECTIVE_CAMERA:
            // Convert the x coordinate to be a DBL from -0.5 to 0.5.
            x0 = x / width - 0.5;

            // Convert the y coordinate to be a DBL from -0.5 to 0.5.
            y0 = ((height - 1) - y) / height - 0.5;

            // Create primary ray.
            ray.Direction = cameraDirection + x0 * cameraRight + y0 * cameraUp;

            // Do focal blurring (by Dan Farmer).
            if(useFocalBlur)
            {
                JitterCameraRay(ray, x, y, ray_number);
                InitRayContainerState(ray, true);
            }
            else
                InitRayContainerState(ray);
            break;

        // Orthographic projection.
        case ORTHOGRAPHIC_CAMERA:
            // Convert the x coordinate to be a DBL from -0.5 to 0.5.
            x0 = x / width - 0.5;

            // Convert the y coordinate to be a DBL from -0.5 to 0.5.
            y0 = ((height - 1) - y) / height - 0.5;

            // Create primary ray.
            ray.Direction = cameraDirection;

            ray.Origin = cameraLocation + x0 * cameraRight + y0 * cameraUp;

            if(useFocalBlur)
                JitterCameraRay(ray, x, y, ray_number);

            InitRayContainerState(ray, true);
            break;

        // Fisheye camera.
        case FISHEYE_CAMERA:
            // Convert the x coordinate to be a DBL from -1.0 to 1.0.
            x0 = 2.0 * x / width - 1.0;

            // Convert the y coordinate to be a DBL from -1.0 to 1.0.
            y0 = 2.0 * ((height - 1) - y) / height - 1.0;

            // This code would do what Warp wants
            x0 *= cameraLengthRight;
            y0 *= cameraLengthUp;

            rad = sqrt(x0 * x0 + y0 * y0);

            // If the pixel lies outside the unit circle no ray is traced.

            if(rad > 1.0)
                return false;

            if(rad == 0.0)
                phi = 0.0;
            else if(x0 < 0.0)
                phi = M_PI - asin(y0 / rad);
            else
                phi = asin(y0 / rad);

            // Get spherical coordinates.
            x0 = phi;

            // Set vertical angle to half viewing angle.
            y0 = rad * camera.Angle * M_PI_360;

            // Create primary ray.
            cx = cos(x0);  sx = sin(x0);
            cy = cos(y0);  sy = sin(y0);

            ray.Direction = (cx * sy) * cameraRight + (sx * sy) * cameraUp + cy * cameraDirection;

            if(useFocalBlur)
                JitterCameraRay(ray, x, y, ray_number);

            InitRayContainerState(ray);
            break;

        // Omnimax camera.
        case OMNIMAX_CAMERA:
            // Convert the x coordinate to be a DBL from -1.0 to 1.0.
            x0 = 2.0 * x / width - 1.0;

            // Convert the y coordinate to be a DBL from -1.0 to 1.0.
            y0 = 2.0 * ((height - 1) - y) / height - 1.0;

            // Get polar coordinates.
            if(aspectRatio > 1.0)
            {
                if(aspectRatio > 1.283458)
                {
                    x0 *= aspectRatio/1.283458;
                    y0 = (y0-1.0)/1.283458 + 1.0;
                }
                else
                    y0 = (y0-1.0)/aspectRatio + 1.0;
            }
            else
                y0 /= aspectRatio;

            rad = sqrt(x0 * x0 + y0 * y0);

            // If the pixel lies outside the unit circle no ray is traced.

            if(rad > 1.0)
                return false;

            if(rad == 0.0)
                phi = 0.0;
            else if (x0 < 0.0)
                phi = M_PI - asin(y0 / rad);
            else
                phi = asin(y0 / rad);

            // Get spherical coordinates.
            x0 = phi;

            y0 = 1.411269 * rad - 0.09439 * rad * rad * rad + 0.25674 * rad * rad * rad * rad * rad;

            cx = cos(x0);  sx = sin(x0);
            cy = cos(y0);  sy = sin(y0);

            // We can't see below 45 degrees under the projection axis.
            if (sx * sy < tan(135.0 * M_PI_180) * cy)
                return false;

            ray.Direction = (cx * sy) * cameraRight + (sx * sy) * cameraUp + cy * cameraDirection;

            if(useFocalBlur)
                JitterCameraRay(ray, x, y, ray_number);

            InitRayContainerState(ray);
            break;

        // Panoramic camera from Graphic Gems III.
        case PANORAMIC_CAMERA:
            // Convert the x coordinate to be a DBL from 0.0 to 1.0.
            x0 = x / width;

            // Convert the y coordinate to be a DBL from -1.0 to 1.0.
            y0 = 2.0 * ((height - 1) - y) / height - 1.0;

            // Get cylindrical coordinates.
            x0 = (1.0 - x0) * M_PI;
            y0 = M_PI_2 * y0;

            cx = cos(x0);
            sx = sin(x0);

            if(fabs(M_PI_2 - fabs(y0)) < EPSILON)
            {
                if (y0 > 0.0)
                    ty = BOUND_HUGE;
                else
                    ty = - BOUND_HUGE;
            }
            else
                ty = tan(y0);

            // Create primary ray.
            ray.Direction = cx * cameraRight + ty * cameraUp + sx * cameraDirection;

            if(useFocalBlur)
                JitterCameraRay(ray, x, y, ray_number);

            InitRayContainerState(ray);
            break;

        // Ultra wide angle camera written by Dan Farmer.
        case ULTRA_WIDE_ANGLE_CAMERA:
            // Convert the x coordinate to be a DBL from -0.5 to 0.5.
            x0 = x / width - 0.5;

            // Convert the y coordinate to be a DBL from -0.5 to 0.5.
            y0 = ((height - 1) - y) / height - 0.5;

            // Create primary ray.
            x0 *= camera.Angle * M_PI_180; // NK 1998 - changed to M_PI_180
            // 1999 July 10 Bugfix - as per suggestion of Gerald K. Dobiasovsky
            // added aspectRatio
            y0 *= camera.Angle * aspectRatio * M_PI_180; // NK 1998 - changed to M_PI_180

            cx = cos(x0);  sx = sin(x0);
            cy = cos(y0);  sy = sin(y0);

            ray.Direction = sx * cameraRight + sy * cameraUp + (cx * cy) * cameraDirection;

            if(useFocalBlur)
                JitterCameraRay(ray, x, y, ray_number);

            InitRayContainerState(ray);
            break;

        // Cylinder camera 1. Axis in "up" direction
        case CYL_1_CAMERA:
            // Convert the x coordinate to be a DBL from -0.5 to 0.5.
            x0 = x / width - 0.5;

            // Convert the y coordinate to be a DBL from -0.5 to 0.5.
            y0 = ((height - 1) - y) / height - 0.5;

            // Create primary ray.
            x0 *= camera.Angle * M_PI_180;
            y0 *= aspectRatio;

            cx = cos(x0);
            sx = sin(x0);

            ray.Direction = sx * cameraRight + y0 * cameraUp + cx * cameraDirection;

            if(useFocalBlur)
                JitterCameraRay(ray, x, y, ray_number);

            InitRayContainerState(ray);
            break;

        // Cylinder camera 2. Axis in "right" direction
        case CYL_2_CAMERA:
            // Convert the x coordinate to be a DBL from -0.5 to 0.5.
            x0 = x / width - 0.5;

            // Convert the y coordinate to be a DBL from -0.5 to 0.5.
            y0 = ((height - 1) - y) / height - 0.5;

            y0 *= camera.Angle * M_PI_180;
            x0 *= aspectRatio;

            cy = cos(y0);
            sy = sin(y0);

            ray.Direction = x0 * cameraRight + sy * cameraUp + cy * cameraDirection;

            if(useFocalBlur)
                JitterCameraRay(ray, x, y, ray_number);

            InitRayContainerState(ray);
            break;

        // Cylinder camera 3. Axis in "up" direction, orthogonal in "right"
        case CYL_3_CAMERA:
            // Convert the x coordinate to be a DBL from -0.5 to 0.5.
            x0 = x / width - 0.5;

            // Convert the y coordinate to be a DBL from -0.5 to 0.5.
            y0 = ((height - 1) - y) / height - 0.5;

            // Create primary ray.
            x0 *= camera.Angle * M_PI_180;
            y0 *= aspectRatio;

            cx = cos(x0);
            sx = sin(x0);

            ray.Direction = sx * cameraRight + cx * cameraDirection;

            ray.Origin = cameraLocation + y0 * cameraUp;

            if(useFocalBlur)
                JitterCameraRay(ray, x, y, ray_number);

            InitRayContainerState(ray, true);
            break;

        // Cylinder camera 4. Axis in "right" direction, orthogonal in "up"
        case CYL_4_CAMERA:
            // Convert the x coordinate to be a DBL from -0.5 to 0.5.
            x0 = x / width - 0.5;

            // Convert the y coordinate to be a DBL from -0.5 to 0.5.
            y0 = ((height - 1) - y) / height - 0.5;

            // Create primary ray.
            y0 *= camera.Angle * M_PI_180;
            x0 *= aspectRatio;

            cy = cos(y0);
            sy = sin(y0);

            ray.Direction = sy * cameraUp + cy * cameraDirection;

            ray.Origin = cameraLocation + x0 * cameraRight;

            if(useFocalBlur)
                JitterCameraRay(ray, x, y, ray_number);

            InitRayContainerState(ray, true);
            break;

        // spherical camera: x is horizontal, y vertical, V_Angle - vertical FOV, H_Angle - horizontal FOV
        case SPHERICAL_CAMERA:
            // Convert the x coordinate to be a DBL from -0.5 to 0.5.
            x0 = x / width - 0.5;

            // Convert the y coordinate to be a DBL from -0.5 to 0.5.
            y0 = ((height - 1) - y) / height - 0.5;

<<<<<<< HEAD
            // get angle in radians
            y0 *= (camera.V_Angle / 360) * TWO_M_PI;
            x0 *= (camera.H_Angle / 360) * TWO_M_PI;

            // find latitude for y in 3D space
            Compute_Axis_Rotation_Transform(&Trans, cameraRight, -y0);
            MTransPoint (V1, cameraDirection, &Trans);

            // Now take V1 and find longitude based on x
            Compute_Axis_Rotation_Transform(&Trans, cameraUp, x0);

            // Create primary ray.
            MTransPoint(ray.Direction, V1, &Trans);

            if(useFocalBlur)
                JitterCameraRay(ray, x, y, ray_number);

            InitRayContainerState(ray);
            break;

        case MESH_CAMERA:
            // in the case of the mesh camera, we don't want any pixel co-ordinates that are outside
            // the logical image boundaries (and particularly no negative ones), so we clip them here.
            x = max(0.0, min(x, width - 1.0));
            y = max(0.0, min(y, height - 1.0));

            // Note: while it does not make sense to use AA with distribution methods 0, 1, or 2, we don't prohibit it.
            // The same goes for jitter and a few other non-mesh-camera specific effects. This is primarily because
            // these methods convert the X and Y positions to indexes, and in doing so first converts them to integers;
            // hence any sub-pixel positioning information gets lost.
            if (camera.Face_Distribution_Method == 0)
            {
                // this is single or multiple rays per pixel, with each additional ray going to the next mesh
                // in the sequence in which they were declared. we already know there is at least as many meshes
                // as needed, so we don't check it here.
                const Mesh *mesh = static_cast<const Mesh *>(camera.Meshes[ray_number]);
                unsigned int numFaces = mesh->Data->Number_Of_Triangles;
                unsigned int faceIndex = ((unsigned int) y * (unsigned int) width + (unsigned int) x);

                // if it's outside the mesh, don't trace the ray.
                if (faceIndex >= numFaces)
                    return false;

                // set the ray origin to the centriod of the triangle.
                const Mesh_Triangle_Struct& tr = mesh->Data->Triangles[faceIndex];
                ray.Origin = Vector3d(mesh->Data->Vertices[tr.P1] + mesh->Data->Vertices[tr.P2] + mesh->Data->Vertices[tr.P3]) / 3;

                // set the ray direction according to the normal of the face
                ray.Direction = Vector3d(mesh->Data->Normals[tr.Normal_Ind]);

                // we use the Z co-ordinate of the camera location to indicate how far, along
                // the ray's direction, we should move the ray's origin point. this allows the
                // ray origin to be set slightly above the face, for example.
                ray.Origin = ray.Evaluate(camera.Location[Z]);

                // we use the Z component of the camera direction to indicate whether or not
                // we should invert the ray direction. if the Z component is less than 0 (or
                // actually -EPSILON), then we shoot the ray in the opposite direction.
                if (camera.Direction[Z] < -EPSILON)
                    ray.Direction.invert();

                // apply any transformations needed
                if (mesh->Trans)
                {
                    MTransPoint (ray.Origin, ray.Origin, mesh->Trans);
                    MTransNormal (ray.Direction, ray.Direction, mesh->Trans);
                }

                // we're done
                InitRayContainerState(ray);
            }
            else if (camera.Face_Distribution_Method == 1)
            {
                // this is 1:1 distribution across the summed meshes, potentially with multiple rays per pixel
                unsigned int numPixels = width * height;
                unsigned int numFaces = *camera.Mesh_Index.rbegin();
                unsigned int faceIndex = ((unsigned int) y * (unsigned int) width + (unsigned int) x);
                unsigned int lastOffset = 0;
                unsigned int meshNo;

                // for distribution method 1, we take the origin for e.g. pixel 3, ray #3 (ray_number == 2) from
                // the face at (width * height) * 2 + 3. i.e. we add width * height * ray_number to the calculated
                // index. this allows pixels to be calculated using the summed result of multiple faces.
                faceIndex += ray_number * numFaces;

                // if the face index falls outside the number of faces, return false so the pixel will not be traced.
                // note that this is not the same as tracing a black pixel, since TracePixel will take into account
                // the fact the ray was not shot and takes that into account when dividing the summed color.
                if (faceIndex >= numFaces)
                    return false;

                // find the mesh that this face falls within
                for (meshNo = 0; meshNo < camera.Mesh_Index.size(); lastOffset = camera.Mesh_Index[meshNo++])
                {
                    if (camera.Mesh_Index[meshNo] > faceIndex)
                    {
                        faceIndex -= lastOffset;
                        const Mesh *mesh = static_cast<const Mesh *>(camera.Meshes[meshNo]);
                        Mesh_Triangle_Struct& tr = mesh->Data->Triangles[faceIndex];

                        // see comments for distribution method 0
                        ray.Origin = Vector3d(mesh->Data->Vertices[tr.P1] + mesh->Data->Vertices[tr.P2] + mesh->Data->Vertices[tr.P3]) / 3;
                        ray.Direction = Vector3d(mesh->Data->Normals[tr.Normal_Ind]);
                        ray.Origin = ray.Evaluate(camera.Location[Z]);
                        if (camera.Direction[Z] < -EPSILON)
                            ray.Direction.invert();
                        if (mesh->Trans)
                        {
                            MTransPoint (ray.Origin, ray.Origin, mesh->Trans);
                            MTransNormal (ray.Direction, ray.Direction, mesh->Trans);
                        }
                        InitRayContainerState(ray);
                        break;
                    }
                }
                if (meshNo == camera.Mesh_Index.size())
                    return false;
            }
            else if (camera.Face_Distribution_Method == 2)
            {
                // this is multiple logical cameras, placed side-by-size horizontally
                // currently, we ignore rays per pixel for this camera sub-type, and furthermore, we don't
                // sum the meshes: mesh #0 is the left-most camera, and mesh #n is the right-most (we don't
                // really care if the render width is not a multiple of the number of meshes).
                unsigned int meshNo = (unsigned int) (x / (width / camera.Meshes.size()));

                const Mesh *mesh = static_cast<const Mesh *>(camera.Meshes[meshNo]);
                unsigned int numFaces = mesh->Data->Number_Of_Triangles;
                unsigned int faceIndex = ((unsigned int) y * (unsigned int) ((unsigned int) width / camera.Meshes.size()) + (unsigned int) x);

                // if it's outside the mesh, don't trace the ray.
                if (faceIndex >= numFaces)
                    return false;

                // see comments for distribution method 0
                Mesh_Triangle_Struct& tr = mesh->Data->Triangles[faceIndex];
                ray.Origin = Vector3d(mesh->Data->Vertices[tr.P1] + mesh->Data->Vertices[tr.P2] + mesh->Data->Vertices[tr.P3]) / 3;
                ray.Direction = Vector3d(mesh->Data->Normals[tr.Normal_Ind]);
                ray.Origin = ray.Evaluate(camera.Location[Z]);
                if (camera.Direction[Z] < -EPSILON)
                    ray.Direction.invert();
                if (mesh->Trans)
                {
                    MTransPoint (ray.Origin, ray.Origin, mesh->Trans);
                    MTransNormal (ray.Direction, ray.Direction, mesh->Trans);
                }
                InitRayContainerState(ray);
            }
            else if (camera.Face_Distribution_Method == 3)
            {
                // this is for texture baking: we need to use the UV co-ordinates to position the camera.
                // it can also be used for non-baking purposes of course; e.g. a mesh camera where the
                // number of faces does not equal the number of pixels. in that case, the UV map would
                // presumably have been constructed to scale the pixels evenly across all the faces.

                // convert X and Y into UV co-ordinates
                double u = (x - 0.5) / width;
                double v = 1.0 - (y + 0.5) / height;

                // now we need to find the first face that that those co-ordinates fall within.
                // NB while it is of course possible for multiple faces to match a single UV co-ordinate,
                // we don't need to care about that as in this case we are seeking the color of the pixel
                // in the UV map, rather than the other way around. Hence, the first match is good enough.
                bool found = false;
                const Mesh *mesh = static_cast<const Mesh *>(camera.Meshes[0]);
                unsigned int count = (mesh->Data->Number_Of_Triangles + 31) / 32;

                // a face potentially has the given UV co-ordinate if it is in both the U column and V column
                unsigned int *up = &camera.U_Xref[min((unsigned int) (u * 10), 9U)][0];
                unsigned int *vp = &camera.V_Xref[min((unsigned int) (v * 10), 9U)][0];

                for (unsigned int idx = 0, intersection = *vp & *up; idx < count && found == false; idx++, intersection = *++vp & *++up)
                {
                    if (intersection != 0)
                    {
                        // there is at least one face that falls within the intersection of the two columns
                        for (unsigned int bit = 0, mask = 1; bit < 32 && found == false; bit++, mask <<= 1)
                        {
                            if ((intersection & mask) != 0)
                            {
                                const Mesh_Triangle_Struct *tr(mesh->Data->Triangles + idx * 32 + bit);
                                const double& P1u(mesh->Data->UVCoords[tr->UV1][U]);
                                const double& P2u(mesh->Data->UVCoords[tr->UV2][U]);
                                const double& P3u(mesh->Data->UVCoords[tr->UV3][U]);
                                const double& P1v(mesh->Data->UVCoords[tr->UV1][V]);
                                const double& P2v(mesh->Data->UVCoords[tr->UV2][V]);
                                const double& P3v(mesh->Data->UVCoords[tr->UV3][V]);

                                // derive the barycentric co-ordinates from the UV co-ords
                                double scale = (P2u - P1u) * (P3v - P1v) - (P3u - P1u) * (P2v - P1v);
                                double B1 = ((P2u - u) * (P3v - v) - (P3u - u) * (P2v - v)) / scale;
                                double B2 = ((P3u - u) * (P1v - v) - (P1u - u) * (P3v - v)) / scale;
                                double B3 = ((P1u - u) * (P2v - v) - (P2u - u) * (P1v - v)) / scale;

                                // if it's not within the triangle, we try the next one
                                if (B1 < 0 || B2 < 0 || B3 < 0)
                                    continue;

                                // now all we need to do is convert the barycentric co-ordinates back to a point in 3d space which is on the surface of the face
                                ray.Origin = Vector3d(mesh->Data->Vertices[tr->P1][X] * B1 + mesh->Data->Vertices[tr->P2][X] * B2 + mesh->Data->Vertices[tr->P3][X] * B3);

                                // we use the one normal for any location on the face, unless smooth is set
                                ray.Direction = Vector3d(mesh->Data->Normals[tr->Normal_Ind]);
                                if (camera.Smooth)
                                    mesh->Smooth_Mesh_Normal(ray.Direction, tr, ray.Origin);

                                found = true;
                                break;
                            }
                        }
                    }
                }
                if (!found)
                    return false;
                ray.Origin = ray.Evaluate(camera.Location[Z]);
                if (camera.Direction[Z] < -EPSILON)
                    ray.Direction.invert();
                if (mesh->Trans)
                {
                    MTransPoint (ray.Origin, ray.Origin, mesh->Trans);
                    MTransNormal (ray.Direction, ray.Direction, mesh->Trans);
                }
                InitRayContainerState(ray);
            }
            break;

        default:
            throw POV_EXCEPTION_STRING("Unknown camera type in CreateCameraRay().");
    }

    if(camera.Tnormal != NULL)
    {
        ray.Direction.normalize();
        V1 = Vector3d(x0, y0, 0.0);
        Perturb_Normal(ray.Direction, camera.Tnormal, V1, NULL, NULL, threadData);
    }

    ray.Direction.normalize();

    return true;
=======
			// get angle in radians
			y0 *= (camera.V_Angle / 360) * TWO_M_PI;
			x0 *= (camera.H_Angle / 360) * TWO_M_PI;

			// find latitude for y in 3D space
			Compute_Axis_Rotation_Transform(&Trans, *cameraRight, -y0);
			MTransPoint (V1, *cameraDirection, &Trans);

			// Now take V1 and find longitude based on x
			Compute_Axis_Rotation_Transform(&Trans, *cameraUp, x0);

			// Create primary ray.
			MTransPoint(*ray.Direction, V1, &Trans);

			if(useFocalBlur)
				JitterCameraRay(ray, x, y, ray_number);

			InitRayContainerState(ray);
			break;

		case MESH_CAMERA:
			// in the case of the mesh camera, we don't want any pixel co-ordinates that are outside
			// the logical image boundaries (and particularly no negative ones), so we clip them here.
			x = max(0.0, min(x, width - 1.0));
			y = max(0.0, min(y, height - 1.0));

			// Note: while it does not make sense to use AA with distribution methods 0, 1, or 2, we don't prohibit it.
			// The same goes for jitter and a few other non-mesh-camera specific effects. This is primarily because
			// these methods convert the X and Y positions to indexes, and in doing so first converts them to integers;
			// hence any sub-pixel positioning information gets lost.
			if (camera.Face_Distribution_Method == 0)
			{
				// this is single or multiple rays per pixel, with each additional ray going to the next mesh
				// in the sequence in which they were declared. we already know there is at least as many meshes
				// as needed, so we don't check it here.
				const Mesh *mesh = static_cast<const Mesh *>(camera.Meshes[ray_number]);
				unsigned int numFaces = mesh->Data->Number_Of_Triangles;
				unsigned int faceIndex = ((unsigned int) y * (unsigned int) width + (unsigned int) x);

				// if it's outside the mesh, don't trace the ray.
				if (faceIndex >= numFaces)
					return false;

				// set the ray origin to the centriod of the triangle.
				const Mesh_Triangle_Struct& tr = mesh->Data->Triangles[faceIndex];
				ray.Origin = Vector3d(mesh->Data->Vertices[tr.P1] + mesh->Data->Vertices[tr.P2] + mesh->Data->Vertices[tr.P3]) / 3;

				// set the ray direction according to the normal of the face
				ray.Direction = Vector3d(mesh->Data->Normals[tr.Normal_Ind]);

				// we use the Z co-ordinate of the camera location to indicate how far, along
				// the ray's direction, we should move the ray's origin point. this allows the
				// ray origin to be set slightly above the face, for example.
				ray.Origin = ray.Evaluate(camera.Location[Z]);

				// we use the Z component of the camera direction to indicate whether or not
				// we should invert the ray direction. if the Z component is less than 0 (or
				// actually -EPSILON), then we shoot the ray in the opposite direction.
				if (camera.Direction[Z] < -EPSILON)
					ray.Direction.invert();

				// apply any transformations needed
				if (mesh->Trans)
				{
					MTransPoint (*ray.Origin, *ray.Origin, mesh->Trans);
					MTransNormal (*ray.Direction, *ray.Direction, mesh->Trans);
				}

				// we're done
				InitRayContainerState(ray);
			}
			else if (camera.Face_Distribution_Method == 1)
			{
				// this is 1:1 distribution across the summed meshes, potentially with multiple rays per pixel
				unsigned int numPixels = width * height;
				unsigned int numFaces = *camera.Mesh_Index.rbegin();
				unsigned int faceIndex = ((unsigned int) y * (unsigned int) width + (unsigned int) x);
				unsigned int lastOffset = 0;
				unsigned int meshNo;

				// for distribution method 1, we take the origin for e.g. pixel 3, ray #3 (ray_number == 2) from
				// the face at (width * height) * 2 + 3. i.e. we add width * height * ray_number to the calculated
				// index. this allows pixels to be calculated using the summed result of multiple faces.
				faceIndex += ray_number * numFaces;

				// if the face index falls outside the number of faces, return false so the pixel will not be traced.
				// note that this is not the same as tracing a black pixel, since TracePixel will take into account
				// the fact the ray was not shot and takes that into account when dividing the summed color.
				if (faceIndex >= numFaces)
					return false;

				// find the mesh that this face falls within
				for (meshNo = 0; meshNo < camera.Mesh_Index.size(); lastOffset = camera.Mesh_Index[meshNo++])
				{
					if (camera.Mesh_Index[meshNo] > faceIndex)
					{
						faceIndex -= lastOffset;
						const Mesh *mesh = static_cast<const Mesh *>(camera.Meshes[meshNo]);
						Mesh_Triangle_Struct& tr = mesh->Data->Triangles[faceIndex];

						// see comments for distribution method 0
						ray.Origin = Vector3d(mesh->Data->Vertices[tr.P1] + mesh->Data->Vertices[tr.P2] + mesh->Data->Vertices[tr.P3]) / 3;
						ray.Direction = Vector3d(mesh->Data->Normals[tr.Normal_Ind]);
						ray.Origin = ray.Evaluate(camera.Location[Z]);
						if (camera.Direction[Z] < -EPSILON)
							ray.Direction.invert();
						if (mesh->Trans)
						{
							MTransPoint (*ray.Origin, *ray.Origin, mesh->Trans);
							MTransNormal (*ray.Direction, *ray.Direction, mesh->Trans);
						}
						InitRayContainerState(ray);
						break;
					}
				}
				if (meshNo == camera.Mesh_Index.size())
					return false;
			}
			else if (camera.Face_Distribution_Method == 2)
			{
				// this is multiple logical cameras, placed side-by-size horizontally
				// currently, we ignore rays per pixel for this camera sub-type, and furthermore, we don't
				// sum the meshes: mesh #0 is the left-most camera, and mesh #n is the right-most (we don't
				// really care if the render width is not a multiple of the number of meshes).
				unsigned int meshNo = (unsigned int) (x / (width / camera.Meshes.size()));

				const Mesh *mesh = static_cast<const Mesh *>(camera.Meshes[meshNo]);
				unsigned int numFaces = mesh->Data->Number_Of_Triangles;
 				unsigned int faceIndex = ((unsigned int) y * (unsigned int) ((unsigned int) width / camera.Meshes.size()) + (unsigned int) x);

				// if it's outside the mesh, don't trace the ray.
				if (faceIndex >= numFaces)
					return false;

				// see comments for distribution method 0
				Mesh_Triangle_Struct& tr = mesh->Data->Triangles[faceIndex];
				ray.Origin = Vector3d(mesh->Data->Vertices[tr.P1] + mesh->Data->Vertices[tr.P2] + mesh->Data->Vertices[tr.P3]) / 3;
				ray.Direction = Vector3d(mesh->Data->Normals[tr.Normal_Ind]);
				ray.Origin = ray.Evaluate(camera.Location[Z]);
				if (camera.Direction[Z] < -EPSILON)
					ray.Direction.invert();
				if (mesh->Trans)
				{
					MTransPoint (*ray.Origin, *ray.Origin, mesh->Trans);
					MTransNormal (*ray.Direction, *ray.Direction, mesh->Trans);
				}
				InitRayContainerState(ray);
			}
			else if (camera.Face_Distribution_Method == 3)
			{
				// this is for texture baking: we need to use the UV co-ordinates to position the camera.
				// it can also be used for non-baking purposes of course; e.g. a mesh camera where the
				// number of faces does not equal the number of pixels. in that case, the UV map would
				// presumably have been constructed to scale the pixels evenly across all the faces.

				// convert X and Y into UV co-ordinates
				double u = (x - 0.5) / width;
				double v = 1.0 - (y + 0.5) / height;

				// now we need to find the first face that that those co-ordinates fall within.
				// NB while it is of course possible for multiple faces to match a single UV co-ordinate,
				// we don't need to care about that as in this case we are seeking the color of the pixel
				// in the UV map, rather than the other way around. Hence, the first match is good enough.
				bool found = false;
				const Mesh *mesh = static_cast<const Mesh *>(camera.Meshes[0]);
				unsigned int count = (mesh->Data->Number_Of_Triangles + 31) / 32;

				// a face potentially has the given UV co-ordinate if it is in both the U column and V column
				unsigned int *up = &camera.U_Xref[min((unsigned int) (u * 10), 9U)][0];
				unsigned int *vp = &camera.V_Xref[min((unsigned int) (v * 10), 9U)][0];

				for (unsigned int idx = 0, intersection = *vp & *up; idx < count && found == false; idx++, intersection = *++vp & *++up)
				{
					if (intersection != 0)
					{
						// there is at least one face that falls within the intersection of the two columns
						for (unsigned int bit = 0, mask = 1; bit < 32 && found == false; bit++, mask <<= 1)
						{
							if ((intersection & mask) != 0)
							{
								const Mesh_Triangle_Struct *tr(mesh->Data->Triangles + idx * 32 + bit);
								const double& P1u(mesh->Data->UVCoords[tr->UV1][U]);
								const double& P2u(mesh->Data->UVCoords[tr->UV2][U]);
								const double& P3u(mesh->Data->UVCoords[tr->UV3][U]);
								const double& P1v(mesh->Data->UVCoords[tr->UV1][V]);
								const double& P2v(mesh->Data->UVCoords[tr->UV2][V]);
								const double& P3v(mesh->Data->UVCoords[tr->UV3][V]);

								// derive the barycentric co-ordinates from the UV co-ords
								double scale = (P2u - P1u) * (P3v - P1v) - (P3u - P1u) * (P2v - P1v);
								double B1 = ((P2u - u) * (P3v - v) - (P3u - u) * (P2v - v)) / scale;
								double B2 = ((P3u - u) * (P1v - v) - (P1u - u) * (P3v - v)) / scale;
								double B3 = ((P1u - u) * (P2v - v) - (P2u - u) * (P1v - v)) / scale;

								// if it's not within the triangle, we try the next one
								if (B1 < 0 || B2 < 0 || B3 < 0)
									continue;

								// now all we need to do is convert the barycentric co-ordinates back to a point in 3d space which is on the surface of the face
								ray.Origin = Vector3d(mesh->Data->Vertices[tr->P1] * B1 + mesh->Data->Vertices[tr->P2] * B2 + mesh->Data->Vertices[tr->P3] * B3);

								// we use the one normal for any location on the face, unless smooth is set
								ray.Direction = Vector3d(mesh->Data->Normals[tr->Normal_Ind]);
								if (camera.Smooth)
									mesh->Smooth_Mesh_Normal(ray.Direction, tr, ray.Origin);

								found = true;
								break;
							}
						}
					}
				}
				if (!found)
					return false;
				ray.Origin = ray.Evaluate(camera.Location[Z]);
				if (camera.Direction[Z] < -EPSILON)
					ray.Direction.invert();
				if (mesh->Trans)
				{
					MTransPoint (*ray.Origin, *ray.Origin, mesh->Trans);
					MTransNormal (*ray.Direction, *ray.Direction, mesh->Trans);
				}
				InitRayContainerState(ray);
			}
			break;

		default:
			throw POV_EXCEPTION_STRING("Unknown camera type in CreateCameraRay().");
	}

	if(camera.Tnormal != NULL)
	{
		ray.Direction.normalize();
		Make_Vector(V1, x0, y0, 0.0);
		Perturb_Normal(*ray.Direction, camera.Tnormal, V1, NULL, NULL, threadData);
	}

	ray.Direction.normalize();

	return true;
>>>>>>> 4bc20862
}

void TracePixel::InitRayContainerState(Ray& ray, bool compute)
{
    if((compute == true) || (precomputeContainingInteriors == true)) // TODO - check this logic, in particular that of compute!
    {
        precomputeContainingInteriors = false;
        containingInteriors.clear();

        if(sceneData->boundingMethod == 2)
        {
            HasInteriorPointObjectCondition precond;
            ContainingInteriorsPointObjectCondition postcond(containingInteriors);
            BSPInsideCondFunctor ifn(ray.Origin, sceneData->objects, threadData, precond, postcond);

            mailbox.clear();
            (*sceneData->tree)(ray.Origin, ifn, mailbox);

            // test infinite objects
            for(vector<ObjectPtr>::iterator object = sceneData->objects.begin() + sceneData->numberOfFiniteObjects; object != sceneData->objects.end(); object++)
                if(((*object)->interior != NULL) && Inside_BBox(ray.Origin, (*object)->BBox) && (*object)->Inside(ray.Origin, threadData))
                    containingInteriors.push_back((*object)->interior);
        }
        else if((sceneData->boundingMethod == 0) || (sceneData->boundingSlabs == NULL))
        {
            for(vector<ObjectPtr>::iterator object = sceneData->objects.begin(); object != sceneData->objects.end(); object++)
                if(((*object)->interior != NULL) && Inside_BBox(ray.Origin, (*object)->BBox) && (*object)->Inside(ray.Origin, threadData))
                    containingInteriors.push_back((*object)->interior);
        }
        else
        {
            InitRayContainerStateTree(ray, sceneData->boundingSlabs);
        }
    }

    ray.AppendInteriors(containingInteriors);
}

/*****************************************************************************
*
* METHOD
*
*   InitRayContainerStateTree
*
* AUTHOR
*
*   Dieter Bayer
*
* DESCRIPTION
*
*   Step down the bounding box hierarchy and test for all node wether
*   the ray's origin is inside or not. If it's inside a node descend
*   further. If a leaf is reached and the ray's origin is inside the
*   leaf object insert the objects data into the ray's containing lists.
*
* CHANGES
*
*   Mar 1996 : Creation.
*
******************************************************************************/

void TracePixel::InitRayContainerStateTree(Ray& ray, BBOX_TREE *node)
{
    /* Check current node. */
    if(!Inside_BBox(ray.Origin, node->BBox))
        return;
    if(node->Entries == 0)
    {
        /* This is a leaf so test contained object. */
        ObjectPtr object = ObjectPtr(node->Node);
        if((object->interior != NULL) && object->Inside(ray.Origin, threadData))
            containingInteriors.push_back(object->interior);
    }
    else
    {
        /* This is a node containing leaves to be checked. */
        for(int i = 0; i < node->Entries; i++)
            InitRayContainerStateTree(ray, node->Node[i]);
    }
}

void TracePixel::TraceRayWithFocalBlur(RGBTColour& colour, DBL x, DBL y, DBL width, DBL height)
{
    int nr;     // Number of current samples.
    int level;  // Index into number of samples list.
    int max_s;  // Number of samples to take before next confidence test.
    int dxi, dyi;
    int i;
    DBL dx, dy, n, randx, randy;
    RGBTColour C, V1, S1, S2;
    int seed = int(x * 313.0 + 11.0) + int(y * 311.0 + 17.0);

    TraceTicket ticket(maxTraceLevel, adcBailout, sceneData->outputAlpha);
    Ray ray(ticket);

    colour.Clear();
    V1.Clear();
    S1.Clear();
    S2.Clear();

    nr = 0;
    level = 0;

    do
    {
        // Trace number of rays given by the list Current_Number_Of_Samples[].
        max_s = 4;

        if(focalBlurData->Current_Number_Of_Samples != NULL)
        {
            if(focalBlurData->Current_Number_Of_Samples[level] > 0)
            {
                max_s = focalBlurData->Current_Number_Of_Samples[level];
                level++;
            }
        }

        for(i = 0; (i < max_s) && (nr < camera.Blur_Samples); i++)
        {
            // Choose sub-pixel location.
            dxi = PseudoRandom(seed + nr) % SUB_PIXEL_GRID_SIZE;
            dyi = PseudoRandom(seed + nr + 1) % SUB_PIXEL_GRID_SIZE;

            dx = (DBL)(2 * dxi + 1) / (DBL)(2 * SUB_PIXEL_GRID_SIZE) - 0.5;
            dy = (DBL)(2 * dyi + 1) / (DBL)(2 * SUB_PIXEL_GRID_SIZE) - 0.5;

            Jitter2d(dx, dy, randx, randy);

            // Add jitter to sub-pixel location.
            dx += (randx - 0.5) / (DBL)(SUB_PIXEL_GRID_SIZE);
            dy += (randy - 0.5) / (DBL)(SUB_PIXEL_GRID_SIZE);

            // remove interiors accumulated from previous iteration (if any)
            ray.ClearInteriors();

            // Create and trace ray.
            if(CreateCameraRay(ray, x + dx, y + dy, width, height, nr))
            {
                // Increase_Counter(stats[Number_Of_Samples]);

                MathColour tempC;
                ColourChannel tempT = 0.0;
                TraceRay(ray, tempC, tempT, 1.0, false, camera.Max_Ray_Distance);
                C = RGBTColour(ToRGBColour(tempC), tempT);

                colour += C;
            }
            else
                C = RGBTColour(0.0, 0.0, 0.0, 1.0);

            // Add color to color sum.

            S1 += C;

            // Add color to squared color sum.

            S2 += Sqr(C);

            nr++;
        }

        // Get variance of samples.

        n = (DBL)nr;

        V1 = (S2 / n - Sqr(S1 / n)) / n;

        // Exit if samples are likely too be good enough.

        if((nr >= camera.Blur_Samples_Min) &&
           (V1.IsNearZero(focalBlurData->Sample_Threshold[nr - 1])))
            break;
    }
    while(nr < camera.Blur_Samples);

    colour /= (DBL)nr;
}

void TracePixel::JitterCameraRay(Ray& ray, DBL x, DBL y, size_t ray_number)
{
    DBL xjit, yjit, xlen, ylen, r;
    Vector3d temp_xperp, temp_yperp, deflection;

    r = camera.Aperture * 0.5;

    Jitter2d(x, y, xjit, yjit);
    xjit *= focalBlurData->Max_Jitter * 2.0;
    yjit *= focalBlurData->Max_Jitter * 2.0;

    xlen = r * (focalBlurData->Sample_Grid[ray_number].x() + xjit);
    ylen = r * (focalBlurData->Sample_Grid[ray_number].y() + yjit);

    // Deflect the position of the eye by the size of the aperture, and in
    // a direction perpendicular to the current direction of view.

    temp_xperp = focalBlurData->XPerp * xlen;
    temp_yperp = focalBlurData->YPerp * ylen;

    deflection = temp_xperp - temp_yperp;

    ray.Origin = camera.Location + deflection;

    // Deflect the direction of the ray in the opposite direction we deflected
    // the eye position.  This makes sure that we are looking at the same place
    // when the distance from the eye is equal to "Focal_Distance".

    ray.Direction *= focalBlurData->Focal_Distance;
    ray.Direction -= deflection;

    ray.Direction.normalize();
}

TracePixel::FocalBlurData::FocalBlurData(const Camera& camera, TraceThreadData* threadData)
{
    // Create list of thresholds for confidence test.
    Sample_Threshold = new DBL[camera.Blur_Samples];
    if(camera.Blur_Samples > 1)
    {
        DBL T1 = camera.Variance / chdtri((DBL)(camera.Blur_Samples-1), camera.Confidence);
        for(int i = 0; i < camera.Blur_Samples; i++)
            Sample_Threshold[i] = T1 * chdtri((DBL)(i + 1), camera.Confidence);
    }
    else
        Sample_Threshold[0] = 0.0;

    // Create list of sample positions.
    Sample_Grid = new Vector2d[camera.Blur_Samples];

    if (camera.Bokeh)
    {
        Current_Number_Of_Samples = NULL;
        Max_Jitter = 0.5 / sqrt((DBL)camera.Blur_Samples);

        double weightSum = 0.0;
        double weightMax = 0.0;
        size_t tries = 0; // safeguard against infinite loop
        double max_tries = Sqr((double)camera.Blur_Samples);

        SequentialVector2dGeneratorPtr vgen(GetSubRandom2dGenerator(0, -0.5, 0.5, -0.5, 0.5));
        SequentialDoubleGeneratorPtr randgen(GetRandomDoubleGenerator(0.0, 1.0));
        for (int i = 0; i < camera.Blur_Samples; i++)
        {
            Vector2d v;
            TransColour c;
            double weight;
            do
            {
                v = (*vgen)();
                Compute_Pigment(c, camera.Bokeh, Vector3d(v.x() + 0.5, v.y() + 0.5, 0.0), NULL, NULL, threadData);
                weight = c.colour().Greyscale();
                weightSum += weight;
                weightMax = max(weightMax, weight);
                weight += tries / max_tries; // safeguard against infinite loops
                tries++;
            }
            while ((*randgen)() > weight);

            Sample_Grid[i] = v;
        }

        double weightAvg = weightSum/tries;

        // TODO - generate a warning if weightMax > 1.0, or weightAvg particularly low
    }
    else
    {

        // Choose sample list and the best standard grid to use.

        // Default is 4x4 standard grid.
        const Vector2d *Standard_Sample_Grid = Grid1;
        int Standard_Sample_Grid_Size = 4;
        Current_Number_Of_Samples = NULL;

        // Check for 37 samples hexgrid.
        if(camera.Blur_Samples >= HexGrid4Size)
        {
            Standard_Sample_Grid = HexGrid4;
            Standard_Sample_Grid_Size = HexGrid4Size;
            Current_Number_Of_Samples = HexGrid4Samples;
        }
        // Check for 19 samples hexgrid.
        else if(camera.Blur_Samples >= HexGrid3Size)
        {
            Standard_Sample_Grid = HexGrid3;
            Standard_Sample_Grid_Size = HexGrid3Size;
            Current_Number_Of_Samples = HexGrid3Samples;
        }
        // Check for 7 samples hexgrid.
        else if(camera.Blur_Samples >= HexGrid2Size)
        {
            Standard_Sample_Grid = HexGrid2;
            Standard_Sample_Grid_Size = HexGrid2Size;
            Current_Number_Of_Samples = HexGrid2Samples;
        }

        // Get max. jitter.
        switch(camera.Blur_Samples)
        {
            case HexGrid2Size:
                Max_Jitter = HexJitter2;
                break;
            case HexGrid3Size:
                Max_Jitter = HexJitter3;
                break;
            case HexGrid4Size:
                Max_Jitter = HexJitter4;
                break;
            default:
                Max_Jitter = 0.5 / sqrt((DBL)camera.Blur_Samples);
                break;
        }

        // Copy standard grid to sample grid.
        for(int i = 0; i < min(Standard_Sample_Grid_Size, camera.Blur_Samples); i++)
            Sample_Grid[i] = Standard_Sample_Grid[i];

        // Choose remaining samples from a uniform grid to get "best" coverage.
        if(camera.Blur_Samples > Standard_Sample_Grid_Size)
        {
            // Get sub-pixel grid size (I want it to be odd).
            double minGridRadius = sqrt(camera.Blur_Samples / M_PI);
            int Grid_Size = 2 * (int)ceil(minGridRadius) + 1;

            // Allocate temporary grid.
            boost::scoped_array<char> Grid_Data (new char [Grid_Size * Grid_Size]);
            char *p = Grid_Data.get();
            memset(p, 0, Grid_Size * Grid_Size);
            vector<char *> Grid(Grid_Size);
            for(int i = 0; i < Grid_Size; i++, p += Grid_Size)
                Grid[i] = p;

            // Mark sub-pixels already covered.
            for(int i = 0; i < Standard_Sample_Grid_Size; i++)
            {
                int xi = (int)((Sample_Grid[i].x() + 0.5) * (DBL)Grid_Size);
                int yi = (int)((Sample_Grid[i].y() + 0.5) * (DBL)Grid_Size);
                Grid[yi][xi]++;
            }

            size_t remain = camera.Blur_Samples * 10;
            SequentialVector2dGeneratorPtr randgen(GetSubRandomOnDiscGenerator(0, 0.5, remain));

            // Distribute remaining samples.
            for(int i = Standard_Sample_Grid_Size; i < camera.Blur_Samples; i++)
            {
                Vector2d v = (*randgen)();
                int xi = min((int)((v.x() + 0.5) * (DBL)Grid_Size), Grid_Size - 1);
                int yi = min((int)((v.y() + 0.5) * (DBL)Grid_Size), Grid_Size - 1);
                remain --;
                while ((Grid[yi][xi] || (v.lengthSqr() > 0.25)) && (remain > camera.Blur_Samples - i))
                {
                    v = (*randgen)();
                    xi = min((int)((v.x() + 0.5) * (DBL)Grid_Size), Grid_Size - 1);
                    yi = min((int)((v.y() + 0.5) * (DBL)Grid_Size), Grid_Size - 1);
                    remain --;
                }

                Sample_Grid[i] = v;

                Grid[yi][xi]++;
            }
        }
    }

    // Calculate vectors perpendicular to the current ray
    // We're making a "+" (crosshair) on the film plane.

    // XPerp = vector perpendicular to y/z plane
    XPerp = cross(camera.Up, camera.Direction).normalized();

    // YPerp = vector perpendicular to x/z plane
    YPerp = cross(camera.Direction, XPerp).normalized();

    // Get adjusted distance to focal plane.
    DBL len;
    len = camera.Direction.length();
    Focal_Distance = camera.Focal_Distance / len;
}

TracePixel::FocalBlurData::~FocalBlurData()
{
    delete[] Sample_Grid;
    delete[] Sample_Threshold;
}

}<|MERGE_RESOLUTION|>--- conflicted
+++ resolved
@@ -625,7 +625,6 @@
             // Convert the y coordinate to be a DBL from -0.5 to 0.5.
             y0 = ((height - 1) - y) / height - 0.5;
 
-<<<<<<< HEAD
             // get angle in radians
             y0 *= (camera.V_Angle / 360) * TWO_M_PI;
             x0 *= (camera.H_Angle / 360) * TWO_M_PI;
@@ -825,7 +824,7 @@
                                     continue;
 
                                 // now all we need to do is convert the barycentric co-ordinates back to a point in 3d space which is on the surface of the face
-                                ray.Origin = Vector3d(mesh->Data->Vertices[tr->P1][X] * B1 + mesh->Data->Vertices[tr->P2][X] * B2 + mesh->Data->Vertices[tr->P3][X] * B3);
+                                ray.Origin = Vector3d(mesh->Data->Vertices[tr->P1] * B1 + mesh->Data->Vertices[tr->P2] * B2 + mesh->Data->Vertices[tr->P3] * B3);
 
                                 // we use the one normal for any location on the face, unless smooth is set
                                 ray.Direction = Vector3d(mesh->Data->Normals[tr->Normal_Ind]);
@@ -866,248 +865,6 @@
     ray.Direction.normalize();
 
     return true;
-=======
-			// get angle in radians
-			y0 *= (camera.V_Angle / 360) * TWO_M_PI;
-			x0 *= (camera.H_Angle / 360) * TWO_M_PI;
-
-			// find latitude for y in 3D space
-			Compute_Axis_Rotation_Transform(&Trans, *cameraRight, -y0);
-			MTransPoint (V1, *cameraDirection, &Trans);
-
-			// Now take V1 and find longitude based on x
-			Compute_Axis_Rotation_Transform(&Trans, *cameraUp, x0);
-
-			// Create primary ray.
-			MTransPoint(*ray.Direction, V1, &Trans);
-
-			if(useFocalBlur)
-				JitterCameraRay(ray, x, y, ray_number);
-
-			InitRayContainerState(ray);
-			break;
-
-		case MESH_CAMERA:
-			// in the case of the mesh camera, we don't want any pixel co-ordinates that are outside
-			// the logical image boundaries (and particularly no negative ones), so we clip them here.
-			x = max(0.0, min(x, width - 1.0));
-			y = max(0.0, min(y, height - 1.0));
-
-			// Note: while it does not make sense to use AA with distribution methods 0, 1, or 2, we don't prohibit it.
-			// The same goes for jitter and a few other non-mesh-camera specific effects. This is primarily because
-			// these methods convert the X and Y positions to indexes, and in doing so first converts them to integers;
-			// hence any sub-pixel positioning information gets lost.
-			if (camera.Face_Distribution_Method == 0)
-			{
-				// this is single or multiple rays per pixel, with each additional ray going to the next mesh
-				// in the sequence in which they were declared. we already know there is at least as many meshes
-				// as needed, so we don't check it here.
-				const Mesh *mesh = static_cast<const Mesh *>(camera.Meshes[ray_number]);
-				unsigned int numFaces = mesh->Data->Number_Of_Triangles;
-				unsigned int faceIndex = ((unsigned int) y * (unsigned int) width + (unsigned int) x);
-
-				// if it's outside the mesh, don't trace the ray.
-				if (faceIndex >= numFaces)
-					return false;
-
-				// set the ray origin to the centriod of the triangle.
-				const Mesh_Triangle_Struct& tr = mesh->Data->Triangles[faceIndex];
-				ray.Origin = Vector3d(mesh->Data->Vertices[tr.P1] + mesh->Data->Vertices[tr.P2] + mesh->Data->Vertices[tr.P3]) / 3;
-
-				// set the ray direction according to the normal of the face
-				ray.Direction = Vector3d(mesh->Data->Normals[tr.Normal_Ind]);
-
-				// we use the Z co-ordinate of the camera location to indicate how far, along
-				// the ray's direction, we should move the ray's origin point. this allows the
-				// ray origin to be set slightly above the face, for example.
-				ray.Origin = ray.Evaluate(camera.Location[Z]);
-
-				// we use the Z component of the camera direction to indicate whether or not
-				// we should invert the ray direction. if the Z component is less than 0 (or
-				// actually -EPSILON), then we shoot the ray in the opposite direction.
-				if (camera.Direction[Z] < -EPSILON)
-					ray.Direction.invert();
-
-				// apply any transformations needed
-				if (mesh->Trans)
-				{
-					MTransPoint (*ray.Origin, *ray.Origin, mesh->Trans);
-					MTransNormal (*ray.Direction, *ray.Direction, mesh->Trans);
-				}
-
-				// we're done
-				InitRayContainerState(ray);
-			}
-			else if (camera.Face_Distribution_Method == 1)
-			{
-				// this is 1:1 distribution across the summed meshes, potentially with multiple rays per pixel
-				unsigned int numPixels = width * height;
-				unsigned int numFaces = *camera.Mesh_Index.rbegin();
-				unsigned int faceIndex = ((unsigned int) y * (unsigned int) width + (unsigned int) x);
-				unsigned int lastOffset = 0;
-				unsigned int meshNo;
-
-				// for distribution method 1, we take the origin for e.g. pixel 3, ray #3 (ray_number == 2) from
-				// the face at (width * height) * 2 + 3. i.e. we add width * height * ray_number to the calculated
-				// index. this allows pixels to be calculated using the summed result of multiple faces.
-				faceIndex += ray_number * numFaces;
-
-				// if the face index falls outside the number of faces, return false so the pixel will not be traced.
-				// note that this is not the same as tracing a black pixel, since TracePixel will take into account
-				// the fact the ray was not shot and takes that into account when dividing the summed color.
-				if (faceIndex >= numFaces)
-					return false;
-
-				// find the mesh that this face falls within
-				for (meshNo = 0; meshNo < camera.Mesh_Index.size(); lastOffset = camera.Mesh_Index[meshNo++])
-				{
-					if (camera.Mesh_Index[meshNo] > faceIndex)
-					{
-						faceIndex -= lastOffset;
-						const Mesh *mesh = static_cast<const Mesh *>(camera.Meshes[meshNo]);
-						Mesh_Triangle_Struct& tr = mesh->Data->Triangles[faceIndex];
-
-						// see comments for distribution method 0
-						ray.Origin = Vector3d(mesh->Data->Vertices[tr.P1] + mesh->Data->Vertices[tr.P2] + mesh->Data->Vertices[tr.P3]) / 3;
-						ray.Direction = Vector3d(mesh->Data->Normals[tr.Normal_Ind]);
-						ray.Origin = ray.Evaluate(camera.Location[Z]);
-						if (camera.Direction[Z] < -EPSILON)
-							ray.Direction.invert();
-						if (mesh->Trans)
-						{
-							MTransPoint (*ray.Origin, *ray.Origin, mesh->Trans);
-							MTransNormal (*ray.Direction, *ray.Direction, mesh->Trans);
-						}
-						InitRayContainerState(ray);
-						break;
-					}
-				}
-				if (meshNo == camera.Mesh_Index.size())
-					return false;
-			}
-			else if (camera.Face_Distribution_Method == 2)
-			{
-				// this is multiple logical cameras, placed side-by-size horizontally
-				// currently, we ignore rays per pixel for this camera sub-type, and furthermore, we don't
-				// sum the meshes: mesh #0 is the left-most camera, and mesh #n is the right-most (we don't
-				// really care if the render width is not a multiple of the number of meshes).
-				unsigned int meshNo = (unsigned int) (x / (width / camera.Meshes.size()));
-
-				const Mesh *mesh = static_cast<const Mesh *>(camera.Meshes[meshNo]);
-				unsigned int numFaces = mesh->Data->Number_Of_Triangles;
- 				unsigned int faceIndex = ((unsigned int) y * (unsigned int) ((unsigned int) width / camera.Meshes.size()) + (unsigned int) x);
-
-				// if it's outside the mesh, don't trace the ray.
-				if (faceIndex >= numFaces)
-					return false;
-
-				// see comments for distribution method 0
-				Mesh_Triangle_Struct& tr = mesh->Data->Triangles[faceIndex];
-				ray.Origin = Vector3d(mesh->Data->Vertices[tr.P1] + mesh->Data->Vertices[tr.P2] + mesh->Data->Vertices[tr.P3]) / 3;
-				ray.Direction = Vector3d(mesh->Data->Normals[tr.Normal_Ind]);
-				ray.Origin = ray.Evaluate(camera.Location[Z]);
-				if (camera.Direction[Z] < -EPSILON)
-					ray.Direction.invert();
-				if (mesh->Trans)
-				{
-					MTransPoint (*ray.Origin, *ray.Origin, mesh->Trans);
-					MTransNormal (*ray.Direction, *ray.Direction, mesh->Trans);
-				}
-				InitRayContainerState(ray);
-			}
-			else if (camera.Face_Distribution_Method == 3)
-			{
-				// this is for texture baking: we need to use the UV co-ordinates to position the camera.
-				// it can also be used for non-baking purposes of course; e.g. a mesh camera where the
-				// number of faces does not equal the number of pixels. in that case, the UV map would
-				// presumably have been constructed to scale the pixels evenly across all the faces.
-
-				// convert X and Y into UV co-ordinates
-				double u = (x - 0.5) / width;
-				double v = 1.0 - (y + 0.5) / height;
-
-				// now we need to find the first face that that those co-ordinates fall within.
-				// NB while it is of course possible for multiple faces to match a single UV co-ordinate,
-				// we don't need to care about that as in this case we are seeking the color of the pixel
-				// in the UV map, rather than the other way around. Hence, the first match is good enough.
-				bool found = false;
-				const Mesh *mesh = static_cast<const Mesh *>(camera.Meshes[0]);
-				unsigned int count = (mesh->Data->Number_Of_Triangles + 31) / 32;
-
-				// a face potentially has the given UV co-ordinate if it is in both the U column and V column
-				unsigned int *up = &camera.U_Xref[min((unsigned int) (u * 10), 9U)][0];
-				unsigned int *vp = &camera.V_Xref[min((unsigned int) (v * 10), 9U)][0];
-
-				for (unsigned int idx = 0, intersection = *vp & *up; idx < count && found == false; idx++, intersection = *++vp & *++up)
-				{
-					if (intersection != 0)
-					{
-						// there is at least one face that falls within the intersection of the two columns
-						for (unsigned int bit = 0, mask = 1; bit < 32 && found == false; bit++, mask <<= 1)
-						{
-							if ((intersection & mask) != 0)
-							{
-								const Mesh_Triangle_Struct *tr(mesh->Data->Triangles + idx * 32 + bit);
-								const double& P1u(mesh->Data->UVCoords[tr->UV1][U]);
-								const double& P2u(mesh->Data->UVCoords[tr->UV2][U]);
-								const double& P3u(mesh->Data->UVCoords[tr->UV3][U]);
-								const double& P1v(mesh->Data->UVCoords[tr->UV1][V]);
-								const double& P2v(mesh->Data->UVCoords[tr->UV2][V]);
-								const double& P3v(mesh->Data->UVCoords[tr->UV3][V]);
-
-								// derive the barycentric co-ordinates from the UV co-ords
-								double scale = (P2u - P1u) * (P3v - P1v) - (P3u - P1u) * (P2v - P1v);
-								double B1 = ((P2u - u) * (P3v - v) - (P3u - u) * (P2v - v)) / scale;
-								double B2 = ((P3u - u) * (P1v - v) - (P1u - u) * (P3v - v)) / scale;
-								double B3 = ((P1u - u) * (P2v - v) - (P2u - u) * (P1v - v)) / scale;
-
-								// if it's not within the triangle, we try the next one
-								if (B1 < 0 || B2 < 0 || B3 < 0)
-									continue;
-
-								// now all we need to do is convert the barycentric co-ordinates back to a point in 3d space which is on the surface of the face
-								ray.Origin = Vector3d(mesh->Data->Vertices[tr->P1] * B1 + mesh->Data->Vertices[tr->P2] * B2 + mesh->Data->Vertices[tr->P3] * B3);
-
-								// we use the one normal for any location on the face, unless smooth is set
-								ray.Direction = Vector3d(mesh->Data->Normals[tr->Normal_Ind]);
-								if (camera.Smooth)
-									mesh->Smooth_Mesh_Normal(ray.Direction, tr, ray.Origin);
-
-								found = true;
-								break;
-							}
-						}
-					}
-				}
-				if (!found)
-					return false;
-				ray.Origin = ray.Evaluate(camera.Location[Z]);
-				if (camera.Direction[Z] < -EPSILON)
-					ray.Direction.invert();
-				if (mesh->Trans)
-				{
-					MTransPoint (*ray.Origin, *ray.Origin, mesh->Trans);
-					MTransNormal (*ray.Direction, *ray.Direction, mesh->Trans);
-				}
-				InitRayContainerState(ray);
-			}
-			break;
-
-		default:
-			throw POV_EXCEPTION_STRING("Unknown camera type in CreateCameraRay().");
-	}
-
-	if(camera.Tnormal != NULL)
-	{
-		ray.Direction.normalize();
-		Make_Vector(V1, x0, y0, 0.0);
-		Perturb_Normal(*ray.Direction, camera.Tnormal, V1, NULL, NULL, threadData);
-	}
-
-	ray.Direction.normalize();
-
-	return true;
->>>>>>> 4bc20862
 }
 
 void TracePixel::InitRayContainerState(Ray& ray, bool compute)
