--- conflicted
+++ resolved
@@ -2,11 +2,8 @@
 ///
 /// @file backend/math/splines.h
 ///
-<<<<<<< HEAD
-/// This module contains all defines, typedefs, and prototypes for `splines.cpp`.
-=======
-/// This module contains all defines, typedefs, and prototypes for splines.cpp.
->>>>>>> 44e5f50d
+/// This module contains all defines, typedefs, and prototypes for
+/// `splines.cpp`.
 ///
 /// @copyright
 /// @parblock
@@ -45,9 +42,6 @@
 
 namespace pov
 {
-<<<<<<< HEAD
-#define INIT_SPLINE_SIZE     16
-=======
 
 struct SplineEntry
 {
@@ -106,7 +100,6 @@
     virtual GenericSpline* Clone() const { return new CatmullRomSpline(*this); }
 };
 
->>>>>>> 44e5f50d
 
 // TODO FIXME - Some of the following are higher-level functions and should be moved to the parser, others should be made part of the class.
 
